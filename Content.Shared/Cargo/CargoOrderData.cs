using Robust.Shared.Serialization;
using Content.Shared.Access.Components;
using System.Text;
namespace Content.Shared.Cargo
{
    [NetSerializable, Serializable]
    public sealed class CargoOrderData
    {
        /// <summary>
        /// Price when the order was added.
        /// </summary>
        public int Price;

        /// <summary>
        /// A unique (arbitrary) ID which identifies this order.
        /// </summary>
        public readonly int OrderId;

        /// <summary>
        /// Prototype Id for the item to be created
        /// </summary>
        public readonly string ProductId;

        /// <summary>
        /// Prototype Name
        /// </summary>
        public readonly string ProductName;

        /// <summary>
        /// The number of items in the order. Not readonly, as it might change
        /// due to caps on the amount of orders that can be placed.
        /// </summary>
        public int OrderQuantity;

        /// <summary>
        /// How many instances of this order that we've already dispatched
        /// </summary>
        public int NumDispatched = 0;

        public readonly string Requester;
        // public String RequesterRank; // TODO Figure out how to get Character ID card data
        // public int RequesterId;
<<<<<<< HEAD
        public readonly string Reason;
        public  bool Approved => Approver is not null;
=======
        [DataField]
        public string Reason { get; private set; }
        public  bool Approved;
        [DataField]
>>>>>>> 9a68cf0b
        public string? Approver;

        public NetEntity? Computer = null;

        public CargoOrderData(int orderId, string productId, string productName, int price, int amount, string requester, string reason, NetEntity? computer)
        {
            OrderId = orderId;
            ProductId = productId;
            ProductName = productName;
            Price = price;
            OrderQuantity = amount;
            Requester = requester;
            Reason = reason;
            Computer = computer;
        }

        public void SetApproverData(string? fullName, string? jobTitle)
        {
            var sb = new StringBuilder();
            if (!string.IsNullOrWhiteSpace(fullName))
            {
                sb.Append($"{fullName} ");
            }
            if (!string.IsNullOrWhiteSpace(jobTitle))
            {
                sb.Append($"({jobTitle})");
            }
            Approver = sb.ToString();
        }
    }
}<|MERGE_RESOLUTION|>--- conflicted
+++ resolved
@@ -40,15 +40,10 @@
         public readonly string Requester;
         // public String RequesterRank; // TODO Figure out how to get Character ID card data
         // public int RequesterId;
-<<<<<<< HEAD
-        public readonly string Reason;
-        public  bool Approved => Approver is not null;
-=======
         [DataField]
         public string Reason { get; private set; }
         public  bool Approved;
         [DataField]
->>>>>>> 9a68cf0b
         public string? Approver;
 
         public NetEntity? Computer = null;
