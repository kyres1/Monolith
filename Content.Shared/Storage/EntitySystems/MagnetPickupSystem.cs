<<<<<<< HEAD
// using Content.Server.Storage.Components;
using Content.Shared.Clothing.Components;    // Frontier
using Content.Shared.Examine;   // Frontier
using Content.Shared.Hands.Components;  // Frontier
using Content.Shared.Inventory;
using Content.Shared.Verbs;     // Frontier
using Content.Shared.Storage.Components;    // Frontier
=======
using Content.Server.Storage.Components;
using Content.Shared.Inventory;
>>>>>>> dfbf47c3
using Robust.Shared.Map;
using Robust.Shared.Physics.Components;
using Robust.Shared.Timing;
using Robust.Shared.Utility;    // Frontier

namespace Content.Shared.Storage.EntitySystems;

/// <summary>
/// <see cref="MagnetPickupComponent"/>
/// </summary>
public sealed class MagnetPickupSystem : EntitySystem
{
    [Dependency] private readonly IGameTiming _timing = default!;
    [Dependency] private readonly EntityLookupSystem _lookup = default!;
    [Dependency] private readonly InventorySystem _inventory = default!;
    [Dependency] private readonly SharedTransformSystem _transform = default!;
    [Dependency] private readonly SharedStorageSystem _storage = default!;

    private static readonly TimeSpan ScanDelay = TimeSpan.FromSeconds(1);

    private EntityQuery<PhysicsComponent> _physicsQuery;

    public override void Initialize()
    {
        base.Initialize();
        _physicsQuery = GetEntityQuery<PhysicsComponent>();
        SubscribeLocalEvent<MagnetPickupComponent, MapInitEvent>(OnMagnetMapInit);
        SubscribeLocalEvent<MagnetPickupComponent, EntityUnpausedEvent>(OnMagnetUnpaused);
        SubscribeLocalEvent<MagnetPickupComponent, ExaminedEvent>(OnExamined);  // Frontier
        SubscribeLocalEvent<MagnetPickupComponent, GetVerbsEvent<AlternativeVerb>>(AddToggleMagnetVerb);    // Frontier
    }

    private void OnMagnetUnpaused(EntityUid uid, MagnetPickupComponent component, ref EntityUnpausedEvent args)
    {
        component.NextScan += args.PausedTime;
    }

    private void OnMagnetMapInit(EntityUid uid, MagnetPickupComponent component, MapInitEvent args)
    {
        component.NextScan = _timing.CurTime;
    }

    // Frontier, used to add the magnet toggle to the context menu
    private void AddToggleMagnetVerb(EntityUid uid, MagnetPickupComponent component, GetVerbsEvent<AlternativeVerb> args)
    {
        if (!args.CanAccess || !args.CanInteract)
            return;

        if (!HasComp<HandsComponent>(args.User))
            return;

        AlternativeVerb verb = new()
        {
            Act = () =>
            {
                ToggleMagnet(uid, component);
            },
            Icon = new SpriteSpecifier.Texture(new("/Textures/Interface/VerbIcons/Spare/poweronoff.svg.192dpi.png")),
            Text = Loc.GetString("magnet-pickup-component-toggle-verb"),
            Priority = 3
        };

        args.Verbs.Add(verb);
    }

    // Frontier, used to show the magnet state on examination
    private void OnExamined(EntityUid uid, MagnetPickupComponent component, ExaminedEvent args)
    {
        args.PushMarkup(Loc.GetString("magnet-pickup-component-on-examine-main", 
                        ("stateText", Loc.GetString(component.MagnetEnabled
                        ? "magnet-pickup-component-magnet-on"
                        : "magnet-pickup-component-magnet-off"))));
    }

    // Frontier, used to toggle the magnet on the ore bag/box
    public bool ToggleMagnet(EntityUid uid, MagnetPickupComponent comp)
    {
        var query = EntityQueryEnumerator<MagnetPickupComponent>();
        comp.MagnetEnabled = !comp.MagnetEnabled;

        return comp.MagnetEnabled;
    }


    public override void Update(float frameTime)
    {
        base.Update(frameTime);
        var query = EntityQueryEnumerator<MagnetPickupComponent, StorageComponent, TransformComponent, MetaDataComponent>();
        var currentTime = _timing.CurTime;

        while (query.MoveNext(out var uid, out var comp, out var storage, out var xform, out var meta))
        {
            if (comp.NextScan > currentTime)
                continue;

            comp.NextScan += ScanDelay;

            if (!_inventory.TryGetContainingSlot((uid, xform, meta), out var slotDef))
                continue;

<<<<<<< HEAD
            // Frontier - magnet disabled
            if (!comp.MagnetEnabled)
                continue;

            // Frontier - is ore bag on belt?
            if (HasComp<ClothingComponent>(uid))
            {
                if (!_inventory.TryGetContainingSlot(uid, out var slotDef))
                    continue;

                if ((slotDef.SlotFlags & comp.SlotFlags) == 0x0)
                    continue;
            }
=======
            if ((slotDef.SlotFlags & comp.SlotFlags) == 0x0)
                continue;

            // No space
            if (!_storage.HasSpace((uid, storage)))
                continue;
>>>>>>> dfbf47c3

            var parentUid = xform.ParentUid;
            var playedSound = false;
            var finalCoords = xform.Coordinates;
            var moverCoords = _transform.GetMoverCoordinates(uid, xform);

            foreach (var near in _lookup.GetEntitiesInRange(uid, comp.Range, LookupFlags.Dynamic | LookupFlags.Sundries))
            {
                if (storage.Whitelist?.IsValid(near, EntityManager) == false)
                    continue;

                if (!_physicsQuery.TryGetComponent(near, out var physics) || physics.BodyStatus != BodyStatus.OnGround)
                    continue;

                if (near == parentUid)
                    continue;

                // TODO: Probably move this to storage somewhere when it gets cleaned up
                // TODO: This sucks but you need to fix a lot of stuff to make it better
                // the problem is that stack pickups delete the original entity, which is fine, but due to
                // game state handling we can't show a lerp animation for it.
                var nearXform = Transform(near);
                var nearMap = nearXform.MapPosition;
                var nearCoords = EntityCoordinates.FromMap(moverCoords.EntityId, nearMap, _transform, EntityManager);

                if (!_storage.Insert(uid, near, out var stacked, storageComp: storage, playSound: !playedSound))
                    continue;

                // Play pickup animation for either the stack entity or the original entity.
                if (stacked != null)
                    _storage.PlayPickupAnimation(stacked.Value, nearCoords, finalCoords, nearXform.LocalRotation);
                else
                    _storage.PlayPickupAnimation(near, nearCoords, finalCoords, nearXform.LocalRotation);

                playedSound = true;
            }
        }
    }
}<|MERGE_RESOLUTION|>--- conflicted
+++ resolved
@@ -1,15 +1,11 @@
-<<<<<<< HEAD
 // using Content.Server.Storage.Components;
 using Content.Shared.Clothing.Components;    // Frontier
 using Content.Shared.Examine;   // Frontier
 using Content.Shared.Hands.Components;  // Frontier
+using Content.Server.Storage.Components;
 using Content.Shared.Inventory;
 using Content.Shared.Verbs;     // Frontier
 using Content.Shared.Storage.Components;    // Frontier
-=======
-using Content.Server.Storage.Components;
-using Content.Shared.Inventory;
->>>>>>> dfbf47c3
 using Robust.Shared.Map;
 using Robust.Shared.Physics.Components;
 using Robust.Shared.Timing;
@@ -78,7 +74,7 @@
     // Frontier, used to show the magnet state on examination
     private void OnExamined(EntityUid uid, MagnetPickupComponent component, ExaminedEvent args)
     {
-        args.PushMarkup(Loc.GetString("magnet-pickup-component-on-examine-main", 
+        args.PushMarkup(Loc.GetString("magnet-pickup-component-on-examine-main",
                         ("stateText", Loc.GetString(component.MagnetEnabled
                         ? "magnet-pickup-component-magnet-on"
                         : "magnet-pickup-component-magnet-off"))));
@@ -107,10 +103,10 @@
 
             comp.NextScan += ScanDelay;
 
-            if (!_inventory.TryGetContainingSlot((uid, xform, meta), out var slotDef))
+            // No space
+            if (!_storage.HasSpace((uid, storage)))
                 continue;
 
-<<<<<<< HEAD
             // Frontier - magnet disabled
             if (!comp.MagnetEnabled)
                 continue;
@@ -124,14 +120,6 @@
                 if ((slotDef.SlotFlags & comp.SlotFlags) == 0x0)
                     continue;
             }
-=======
-            if ((slotDef.SlotFlags & comp.SlotFlags) == 0x0)
-                continue;
-
-            // No space
-            if (!_storage.HasSpace((uid, storage)))
-                continue;
->>>>>>> dfbf47c3
 
             var parentUid = xform.ParentUid;
             var playedSound = false;
