using Content.Shared.Access.Components;
using Content.Shared.Access.Systems;
using Content.Shared.Construction.Components;
using Content.Shared.DoAfter;
using Content.Shared.Emag.Systems;
using Content.Shared.Examine;
using Content.Shared.Hands.Components;
using Content.Shared.IdentityManagement;
using Content.Shared.Interaction;
using Content.Shared.Popups;
using Content.Shared.Storage.Components;
using Content.Shared.Verbs;
using Content.Shared.Wires;
using JetBrains.Annotations;
using Robust.Shared.Audio.Systems;
using Robust.Shared.Utility;
using Content.Shared._NF.Trade.Components;
using Content.Shared.Emag.Components;
using System.Text;
using Content.Shared.Storage;
using Robust.Shared.Audio; // Frontier - DEMAG

namespace Content.Shared.Lock;

/// <summary>
/// Handles (un)locking and examining of Lock components
/// </summary>
[UsedImplicitly]
public sealed class LockSystem : EntitySystem
{
    [Dependency] private readonly AccessReaderSystem _accessReader = default!;
    [Dependency] private readonly SharedAppearanceSystem _appearanceSystem = default!;
    [Dependency] private readonly SharedAudioSystem _audio = default!;
    [Dependency] private readonly SharedPopupSystem _sharedPopupSystem = default!;
    [Dependency] private readonly SharedDoAfterSystem _doAfter = default!;

    /// <inheritdoc />
    public override void Initialize()
    {
        base.Initialize();

        SubscribeLocalEvent<LockComponent, ComponentStartup>(OnStartup);
        SubscribeLocalEvent<LockComponent, ActivateInWorldEvent>(OnActivated);
        SubscribeLocalEvent<LockComponent, StorageOpenAttemptEvent>(OnStorageOpenAttempt);
        SubscribeLocalEvent<LockComponent, ExaminedEvent>(OnExamined);
        SubscribeLocalEvent<LockComponent, GetVerbsEvent<AlternativeVerb>>(AddToggleLockVerb);
        SubscribeLocalEvent<LockComponent, GotEmaggedEvent>(OnEmagged);
        SubscribeLocalEvent<LockComponent, LockDoAfter>(OnDoAfterLock);
        SubscribeLocalEvent<LockComponent, UnlockDoAfter>(OnDoAfterUnlock);
<<<<<<< HEAD
        SubscribeLocalEvent<LockComponent, GotUnEmaggedEvent>(OnUnEmagged); // Frontier - Added DEMUG
    }
=======
>>>>>>> 694ae001

        SubscribeLocalEvent<LockedWiresPanelComponent, LockToggleAttemptEvent>(OnLockToggleAttempt);
        SubscribeLocalEvent<LockedWiresPanelComponent, AttemptChangePanelEvent>(OnAttemptChangePanel);
        SubscribeLocalEvent<LockedAnchorableComponent, UnanchorAttemptEvent>(OnUnanchorAttempt);
    }
    private void OnStartup(EntityUid uid, LockComponent lockComp, ComponentStartup args)
    {
        _appearanceSystem.SetData(uid, LockVisuals.Locked, lockComp.Locked);
    }

    private void OnActivated(EntityUid uid, LockComponent lockComp, ActivateInWorldEvent args)
    {
        if (args.Handled)
            return;

        // Only attempt an unlock by default on Activate
        if (lockComp.Locked)
        {
            TryUnlock(uid, args.User, lockComp);
            args.Handled = true;
        }
        else if (lockComp.LockOnClick)
        {
            TryLock(uid, args.User, lockComp);
            args.Handled = true;
        }
    }

    private void OnStorageOpenAttempt(EntityUid uid, LockComponent component, ref StorageOpenAttemptEvent args)
    {
        if (!component.Locked)
            return;

        if (!args.Silent)
            _sharedPopupSystem.PopupClient(Loc.GetString("entity-storage-component-locked-message"), uid, args.User);

        args.Cancelled = true;
    }

    private void OnExamined(EntityUid uid, LockComponent lockComp, ExaminedEvent args)
    {
        args.PushText(Loc.GetString(lockComp.Locked
                ? "lock-comp-on-examined-is-locked"
                : "lock-comp-on-examined-is-unlocked",
            ("entityName", Identity.Name(uid, EntityManager))));
    }

    /// <summary>
    /// Attmempts to lock a given entity
    /// </summary>
    /// <remarks>
    /// If the lock is set to require a do-after, a true return value only indicates that the do-after started.
    /// </remarks>
    /// <param name="uid">The entity with the lock</param>
    /// <param name="user">The person trying to lock it</param>
    /// <param name="lockComp"></param>
    /// <param name="skipDoAfter">If true, skip the required do-after if one is configured.</param>
    /// <returns>If locking was successful</returns>
    public bool TryLock(EntityUid uid, EntityUid user, LockComponent? lockComp = null, bool skipDoAfter = false)
    {
        if (!Resolve(uid, ref lockComp))
            return false;

        if (!CanToggleLock(uid, user, quiet: false))
            return false;

        if (!HasUserAccess(uid, user, quiet: false))
            return false;

        if (!skipDoAfter && lockComp.LockTime != TimeSpan.Zero)
        {
            return _doAfter.TryStartDoAfter(
                new DoAfterArgs(EntityManager, user, lockComp.LockTime, new LockDoAfter(), uid, uid)
                {
                    BreakOnDamage = true, BreakOnMove = true, RequireCanInteract = true,
                    NeedHand = true
                });
        }

        _sharedPopupSystem.PopupClient(Loc.GetString("lock-comp-do-lock-success",
                ("entityName", Identity.Name(uid, EntityManager))), uid, user);
        _audio.PlayPredicted(lockComp.LockSound, uid, user);

        lockComp.Locked = true;
        _appearanceSystem.SetData(uid, LockVisuals.Locked, true);
        Dirty(uid, lockComp);

        var ev = new LockToggledEvent(true);
        RaiseLocalEvent(uid, ref ev, true);
        return true;
    }

    /// <summary>
    /// Forces a given entity to be unlocked
    /// </summary>
    /// <remarks>
    /// This does not process do-after times.
    /// </remarks>
    /// <param name="uid">The entity with the lock</param>
    /// <param name="user">The person unlocking it. Can be null</param>
    /// <param name="lockComp"></param>
    public void Unlock(EntityUid uid, EntityUid? user, LockComponent? lockComp = null)
    {
        if (!Resolve(uid, ref lockComp))
            return;

        if (user is { Valid: true })
        {
            _sharedPopupSystem.PopupClient(Loc.GetString("lock-comp-do-unlock-success",
                ("entityName", Identity.Name(uid, EntityManager))), uid, user.Value);
        }

        _audio.PlayPredicted(lockComp.UnlockSound, uid, user);

        lockComp.Locked = false;
        _appearanceSystem.SetData(uid, LockVisuals.Locked, false);
        Dirty(uid, lockComp);

        var ev = new LockToggledEvent(false);
        RaiseLocalEvent(uid, ref ev, true);
    }


    /// <summary>
    /// Attmempts to unlock a given entity
    /// </summary>
    /// <remarks>
    /// If the lock is set to require a do-after, a true return value only indicates that the do-after started.
    /// </remarks>
    /// <param name="uid">The entity with the lock</param>
    /// <param name="user">The person trying to unlock it</param>
    /// <param name="lockComp"></param>
    /// <param name="skipDoAfter">If true, skip the required do-after if one is configured.</param>
    /// <returns>If locking was successful</returns>
    public bool TryUnlock(EntityUid uid, EntityUid user, LockComponent? lockComp = null, bool skipDoAfter = false)
    {
        if (!Resolve(uid, ref lockComp))
            return false;

        if (!CanToggleLock(uid, user, quiet: false))
            return false;

        if (!HasUserAccess(uid, user, quiet: false))
            return false;

        if (!skipDoAfter && lockComp.UnlockTime != TimeSpan.Zero)
        {
            return _doAfter.TryStartDoAfter(
                new DoAfterArgs(EntityManager, user, lockComp.LockTime, new UnlockDoAfter(), uid, uid)
                {
                    BreakOnDamage = true, BreakOnMove = true, RequireCanInteract = true,
                    NeedHand = true
                });
        }

        Unlock(uid, user, lockComp);
        return true;
    }

    /// <summary>
    /// Raises an event for other components to check whether or not
    /// the entity can be locked in its current state.
    /// </summary>
    public bool CanToggleLock(EntityUid uid, EntityUid user, bool quiet = true)
    {
        if (!HasComp<HandsComponent>(user))
            return false;

        var ev = new LockToggleAttemptEvent(user, quiet);
        RaiseLocalEvent(uid, ref ev, true);
        return !ev.Cancelled;
    }

    private bool HasUserAccess(EntityUid uid, EntityUid user, AccessReaderComponent? reader = null, bool quiet = true)
    {
        // Not having an AccessComponent means you get free access. woo!
        if (!Resolve(uid, ref reader, false))
            return true;

        if (_accessReader.IsAllowed(user, uid, reader))
            return true;

        if (!quiet)
            _sharedPopupSystem.PopupClient(Loc.GetString("lock-comp-has-user-access-fail"), uid, user);
        return false;
    }

    private void AddToggleLockVerb(EntityUid uid, LockComponent component, GetVerbsEvent<AlternativeVerb> args)
    {
        if (!args.CanAccess || !args.CanInteract)
            return;

        AlternativeVerb verb = new()
        {
            Act = component.Locked
                ? () => TryUnlock(uid, args.User, component)
                : () => TryLock(uid, args.User, component),
            Text = Loc.GetString(component.Locked ? "toggle-lock-verb-unlock" : "toggle-lock-verb-lock"),
            Icon = !component.Locked
                ? new SpriteSpecifier.Texture(new("/Textures/Interface/VerbIcons/lock.svg.192dpi.png"))
                : new SpriteSpecifier.Texture(new("/Textures/Interface/VerbIcons/unlock.svg.192dpi.png")),
        };
        args.Verbs.Add(verb);
    }

    private void OnEmagged(EntityUid uid, LockComponent component, ref GotEmaggedEvent args)
    {
        if (component.ImmuneToEmag) // Frontier
            return;

        if (!component.Locked || !component.BreakOnEmag)
            return;

        _audio.PlayPredicted(component.UnlockSound, uid, args.UserUid);

        component.Locked = false;
        _appearanceSystem.SetData(uid, LockVisuals.Locked, false);
<<<<<<< HEAD
        //RemComp<LockComponent>(uid); //Literally destroys the lock as a tell it was emagged // Frontier - Has to remove this to allow fixing locks
        component.Locked = false; // Disable lock
=======
        Dirty(uid, component);

        var ev = new LockToggledEvent(false);
        RaiseLocalEvent(uid, ref ev, true);

        RemComp<LockComponent>(uid); //Literally destroys the lock as a tell it was emagged
>>>>>>> 694ae001
        args.Handled = true;
    }

    private void OnUnEmagged(EntityUid uid, LockComponent component, ref GotUnEmaggedEvent args) // Frontier - DEMAG
    {
        if (HasComp<EmaggedComponent>(uid))
        {
            _audio.PlayPredicted(component.UnlockSound, uid, null, AudioParams.Default.WithVolume(-5));
            _appearanceSystem.SetData(uid, LockVisuals.Locked, true);
            //EnsureComp<LockComponent>(uid); //Literally addes the lock as a tell it was emagged
            component.Locked = true;
            args.Handled = true;
        }
    }

    private void OnDoAfterLock(EntityUid uid, LockComponent component, LockDoAfter args)
    {
        if (args.Cancelled)
            return;

        TryLock(uid, args.User, skipDoAfter: true);
    }

    private void OnDoAfterUnlock(EntityUid uid, LockComponent component, UnlockDoAfter args)
    {
        if (args.Cancelled)
            return;

        TryUnlock(uid, args.User, skipDoAfter: true);
    }

    private void OnLockToggleAttempt(Entity<LockedWiresPanelComponent> ent, ref LockToggleAttemptEvent args)
    {
        if (args.Cancelled)
            return;

        if (!TryComp<WiresPanelComponent>(ent, out var panel) || !panel.Open)
            return;

        if (!args.Silent)
        {
            _sharedPopupSystem.PopupClient(Loc.GetString("construction-step-condition-wire-panel-close"),
                ent,
                args.User);
        }
        args.Cancelled = true;
    }


    private void OnAttemptChangePanel(Entity<LockedWiresPanelComponent> ent, ref AttemptChangePanelEvent args)
    {
        if (args.Cancelled)
            return;

        if (!TryComp<LockComponent>(ent, out var lockComp) || !lockComp.Locked)
            return;

        _sharedPopupSystem.PopupClient(Loc.GetString("lock-comp-generic-fail",
            ("target", Identity.Entity(ent, EntityManager))),
            ent,
            args.User);
        args.Cancelled = true;
    }

    private void OnUnanchorAttempt(Entity<LockedAnchorableComponent> ent, ref UnanchorAttemptEvent args)
    {
        if (args.Cancelled)
            return;

        if (!TryComp<LockComponent>(ent, out var lockComp) || !lockComp.Locked)
            return;

        _sharedPopupSystem.PopupClient(Loc.GetString("lock-comp-generic-fail",
                ("target", Identity.Entity(ent, EntityManager))),
            ent,
            args.User);
        args.Cancel();
    }
}
<|MERGE_RESOLUTION|>--- conflicted
+++ resolved
@@ -47,11 +47,7 @@
         SubscribeLocalEvent<LockComponent, GotEmaggedEvent>(OnEmagged);
         SubscribeLocalEvent<LockComponent, LockDoAfter>(OnDoAfterLock);
         SubscribeLocalEvent<LockComponent, UnlockDoAfter>(OnDoAfterUnlock);
-<<<<<<< HEAD
         SubscribeLocalEvent<LockComponent, GotUnEmaggedEvent>(OnUnEmagged); // Frontier - Added DEMUG
-    }
-=======
->>>>>>> 694ae001
 
         SubscribeLocalEvent<LockedWiresPanelComponent, LockToggleAttemptEvent>(OnLockToggleAttempt);
         SubscribeLocalEvent<LockedWiresPanelComponent, AttemptChangePanelEvent>(OnAttemptChangePanel);
@@ -269,17 +265,13 @@
 
         component.Locked = false;
         _appearanceSystem.SetData(uid, LockVisuals.Locked, false);
-<<<<<<< HEAD
-        //RemComp<LockComponent>(uid); //Literally destroys the lock as a tell it was emagged // Frontier - Has to remove this to allow fixing locks
-        component.Locked = false; // Disable lock
-=======
         Dirty(uid, component);
 
         var ev = new LockToggledEvent(false);
         RaiseLocalEvent(uid, ref ev, true);
 
-        RemComp<LockComponent>(uid); //Literally destroys the lock as a tell it was emagged
->>>>>>> 694ae001
+        // Frontier - Has to remove this to allow fixing locks
+        //RemComp<LockComponent>(uid); //Literally destroys the lock as a tell it was emagged
         args.Handled = true;
     }
 
