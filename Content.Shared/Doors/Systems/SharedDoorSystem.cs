--- conflicted
+++ resolved
@@ -447,19 +447,7 @@
 
             //TODO: Make only shutters ignore these objects upon colliding instead of all airlocks
             // Excludes Glasslayer for windows, GlassAirlockLayer for windoors, TableLayer for tables
-<<<<<<< HEAD
-            if (!otherPhysics.CanCollide ||
-                    otherPhysics.CollisionLayer == (int) CollisionGroup.GlassLayer ||
-                    otherPhysics.CollisionLayer == (int) CollisionGroup.GlassAirlockLayer ||
-                    otherPhysics.CollisionLayer == (int) CollisionGroup.TableLayer ||
-                    // Objects without any of these 3 collisiongroups won't obstruct shutters
-                    (otherPhysics.CollisionLayer & ((int) CollisionGroup.Impassable |
-                                                   (int) CollisionGroup.MidImpassable |
-                                                   (int) CollisionGroup.HighImpassable))
-                        == 0)
-=======
             if (!otherPhysics.CanCollide || otherPhysics.CollisionLayer == (int) CollisionGroup.GlassLayer || otherPhysics.CollisionLayer == (int) CollisionGroup.GlassAirlockLayer || otherPhysics.CollisionLayer == (int) CollisionGroup.TableLayer)
->>>>>>> d7a6baf0
                 continue;
 
             //If the colliding entity is a slippable item ignore it by the airlock
