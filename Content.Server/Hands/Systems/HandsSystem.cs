--- conflicted
+++ resolved
@@ -13,18 +13,12 @@
 using Content.Shared.Pulling.Components;
 using Content.Shared.Stacks;
 using Content.Shared.Throwing;
-<<<<<<< HEAD
 using Robust.Shared.Containers;
-=======
->>>>>>> dfbf47c3
 using Robust.Shared.GameStates;
 using Robust.Shared.Input.Binding;
 using Robust.Shared.Map;
 using Robust.Shared.Player;
-<<<<<<< HEAD
-=======
 using Robust.Shared.Timing;
->>>>>>> dfbf47c3
 using Robust.Shared.Utility;
 
 namespace Content.Server.Hands.Systems
@@ -167,16 +161,10 @@
         #endregion
 
         #region interactions
-<<<<<<< HEAD
+
         private bool HandleThrowItem(ICommonSession? playerSession, EntityCoordinates coordinates, EntityUid entity)
         {
-            if (playerSession == null)
-=======
-
-        private bool HandleThrowItem(ICommonSession? playerSession, EntityCoordinates coordinates, EntityUid entity)
-        {
             if (playerSession?.AttachedEntity is not {Valid: true} player || !Exists(player))
->>>>>>> dfbf47c3
                 return false;
 
             return ThrowHeldItem(player, coordinates);
@@ -233,31 +221,6 @@
 
             return true;
         }
-<<<<<<< HEAD
-        private void HandleSmartEquipBackpack(ICommonSession? session)
-        {
-            HandleSmartEquip(session, "back");
-        }
-
-        private void HandleSmartEquipBelt(ICommonSession? session)
-        {
-            HandleSmartEquip(session, "belt");
-        }
-
-        // why tf is this even in hands system.
-        // TODO: move to storage or inventory
-        private void HandleSmartEquip(ICommonSession? session, string equipmentSlot)
-        {
-            if (session is not { } playerSession)
-                return;
-
-            if (playerSession.AttachedEntity is not {Valid: true} plyEnt || !Exists(plyEnt))
-                return;
-
-            if (!_actionBlockerSystem.CanInteract(plyEnt, null))
-                return;
-=======
->>>>>>> dfbf47c3
 
         #endregion
     }
