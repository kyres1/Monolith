﻿#nullable enable
using Content.Server.GameObjects.EntitySystems;
using Content.Shared.Atmos;
using Robust.Server.Interfaces.GameObjects;
using Robust.Shared.GameObjects;
using Robust.Shared.GameObjects.Components.Transform;
using Robust.Shared.GameObjects.Systems;
using Robust.Shared.Interfaces.GameObjects;
using Robust.Shared.Interfaces.Map;
using Robust.Shared.IoC;
using Robust.Shared.Log;
using Robust.Shared.Map;
using Robust.Shared.Serialization;
using Robust.Shared.ViewVariables;

namespace Content.Server.GameObjects.Components.Atmos
{
    [RegisterComponent]
    public class AirtightComponent : Component, IMapInit
    {
        [Dependency] private readonly IMapManager _mapManager = default!;
        [Dependency] private readonly IEntityManager _entityManager = default!;

        private (GridId, MapIndices) _lastPosition;

        public override string Name => "Airtight";

        [ViewVariables]
        private int _airBlockedDirection;
        private bool _airBlocked = true;
        private bool _fixVacuum = false;

        [ViewVariables(VVAccess.ReadWrite)]
        public bool AirBlocked
        {
            get => _airBlocked;
            set
            {
                _airBlocked = value;

                UpdatePosition();
            }
        }

        public AtmosDirection AirBlockedDirection
        {
            get => (AtmosDirection)_airBlockedDirection;
            set
            {
                _airBlockedDirection = (int) value;

                UpdatePosition();
            }
        }

        [ViewVariables]
        public bool FixVacuum => _fixVacuum;

        public override void ExposeData(ObjectSerializer serializer)
        {
            base.ExposeData(serializer);

            serializer.DataField(ref _airBlocked, "airBlocked", true);
            serializer.DataField(ref _fixVacuum, "fixVacuum", true);
            serializer.DataField(ref _airBlockedDirection, "airBlockedDirection", (int)AtmosDirection.All, WithFormat.Flags<AtmosDirectionFlags>());
        }

        public override void Initialize()
        {
            base.Initialize();

            // Using the SnapGrid is critical for performance, and thus if it is absent the component
            // will not be airtight. A warning is much easier to track down than the object magically
            // not being airtight, so log one if the SnapGrid component is missing.
            if (!Owner.EnsureComponent(out SnapGridComponent _))
                Logger.Warning($"Entity {Owner} at {Owner.Transform.MapPosition.ToString()} didn't have a {nameof(SnapGridComponent)}");

            UpdatePosition();
        }

        public void MapInit()
        {
            if (Owner.TryGetComponent(out SnapGridComponent? snapGrid))
            {
                snapGrid.OnPositionChanged += OnTransformMove;
                _lastPosition = (Owner.Transform.GridID, snapGrid.Position);
            }

            UpdatePosition();
        }

        protected override void Shutdown()
        {
            base.Shutdown();

            _airBlocked = false;

            if (Owner.TryGetComponent(out SnapGridComponent? snapGrid))
            {
                snapGrid.OnPositionChanged -= OnTransformMove;
            }

<<<<<<< HEAD
            UpdatePosition(_lastPosition.Item1, _lastPosition.Item2);
=======
            if (_fixVacuum)
            {
                var mapIndices = Owner.Transform.Coordinates.ToMapIndices(_entityManager, _mapManager);
                EntitySystem.Get<AtmosphereSystem>().GetGridAtmosphere(Owner.Transform.GridID)?.FixVacuum(mapIndices);
            }
>>>>>>> 48b61f6b

            if (_fixVacuum)
                EntitySystem.Get<AtmosphereSystem>().GetGridAtmosphere(_lastPosition.Item1)?.FixVacuum(_lastPosition.Item2);
        }

        private void OnTransformMove()
        {
            UpdatePosition(_lastPosition.Item1, _lastPosition.Item2);
            UpdatePosition();

            if (Owner.TryGetComponent(out SnapGridComponent? snapGrid))
            {
                _lastPosition = (Owner.Transform.GridID, snapGrid.Position);
            }
        }

        private void UpdatePosition()
        {
<<<<<<< HEAD
            if (Owner.TryGetComponent(out SnapGridComponent? snapGrid))
                UpdatePosition(Owner.Transform.GridID, snapGrid.Position);
=======
            var mapIndices = Owner.Transform.Coordinates.ToMapIndices(_entityManager, _mapManager);
            UpdatePosition(Owner.Transform.GridID, mapIndices);
>>>>>>> 48b61f6b
        }

        private void UpdatePosition(GridId gridId, MapIndices pos)
        {
            var gridAtmos = EntitySystem.Get<AtmosphereSystem>().GetGridAtmosphere(gridId);

            if (gridAtmos == null) return;

            gridAtmos.UpdateAdjacentBits(pos);
            gridAtmos.Invalidate(pos);
        }
    }
}<|MERGE_RESOLUTION|>--- conflicted
+++ resolved
@@ -100,15 +100,7 @@
                 snapGrid.OnPositionChanged -= OnTransformMove;
             }
 
-<<<<<<< HEAD
             UpdatePosition(_lastPosition.Item1, _lastPosition.Item2);
-=======
-            if (_fixVacuum)
-            {
-                var mapIndices = Owner.Transform.Coordinates.ToMapIndices(_entityManager, _mapManager);
-                EntitySystem.Get<AtmosphereSystem>().GetGridAtmosphere(Owner.Transform.GridID)?.FixVacuum(mapIndices);
-            }
->>>>>>> 48b61f6b
 
             if (_fixVacuum)
                 EntitySystem.Get<AtmosphereSystem>().GetGridAtmosphere(_lastPosition.Item1)?.FixVacuum(_lastPosition.Item2);
@@ -127,13 +119,8 @@
 
         private void UpdatePosition()
         {
-<<<<<<< HEAD
             if (Owner.TryGetComponent(out SnapGridComponent? snapGrid))
                 UpdatePosition(Owner.Transform.GridID, snapGrid.Position);
-=======
-            var mapIndices = Owner.Transform.Coordinates.ToMapIndices(_entityManager, _mapManager);
-            UpdatePosition(Owner.Transform.GridID, mapIndices);
->>>>>>> 48b61f6b
         }
 
         private void UpdatePosition(GridId gridId, MapIndices pos)
