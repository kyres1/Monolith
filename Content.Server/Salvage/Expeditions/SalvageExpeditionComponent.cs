using System.Numerics;
using Content.Shared.Salvage;
using Content.Shared.Salvage.Expeditions;
using Robust.Shared.Audio;
using Robust.Shared.Prototypes;
using Robust.Shared.Serialization.TypeSerializers.Implementations.Custom;
using Robust.Shared.Serialization.TypeSerializers.Implementations.Custom.Prototype.List;

namespace Content.Server.Salvage.Expeditions;

/// <summary>
/// Designates this entity as holding a salvage expedition.
/// </summary>
[RegisterComponent, AutoGenerateComponentPause]
public sealed partial class SalvageExpeditionComponent : SharedSalvageExpeditionComponent
{
    public SalvageMissionParams MissionParams = default!;

    /// <summary>
    /// Where the dungeon is located for initial announcement.
    /// </summary>
    [DataField("dungeonLocation")]
    public Vector2 DungeonLocation = Vector2.Zero;

    /// <summary>
    /// When the expeditions ends.
    /// </summary>
    [ViewVariables(VVAccess.ReadWrite), DataField("endTime", customTypeSerializer: typeof(TimeOffsetSerializer))]
    [AutoPausedField]
    public TimeSpan EndTime;

    /// <summary>
    /// Station whose mission this is.
    /// </summary>
    [DataField("station")]
    public EntityUid Station;

    [ViewVariables] public bool Completed = false;

    /// <summary>
    /// Countdown audio stream.
    /// </summary>
    [DataField, AutoNetworkedField]
    public EntityUid? Stream = null;

    /// <summary>
    /// Sound that plays when the mission end is imminent.
    /// </summary>
    [ViewVariables(VVAccess.ReadWrite), DataField]
    public SoundSpecifier Sound = new SoundCollectionSpecifier("ExpeditionEnd")
    {
        Params = AudioParams.Default.WithVolume(-5),
    };

    /// <summary>
    /// Song selected on MapInit so we can predict the audio countdown properly.
    /// </summary>
    [DataField]
<<<<<<< HEAD
    public SoundPathSpecifier SelectedSong;

    /// <summary>
    /// The difficulty this mission had or, in the future, was selected.
    /// </summary>
    [ViewVariables(VVAccess.ReadWrite), DataField("difficulty")]
    public DifficultyRating Difficulty;

    /// <summary>
    /// List of items to order on mission completion
    /// </summary>
    [ViewVariables(VVAccess.ReadWrite), DataField("rewards", customTypeSerializer: typeof(PrototypeIdListSerializer<EntityPrototype>))]
    public List<string> Rewards = default!;
=======
    public ResolvedSoundSpecifier SelectedSong;
>>>>>>> 4dfd3e57
}<|MERGE_RESOLUTION|>--- conflicted
+++ resolved
@@ -56,9 +56,9 @@
     /// Song selected on MapInit so we can predict the audio countdown properly.
     /// </summary>
     [DataField]
-<<<<<<< HEAD
-    public SoundPathSpecifier SelectedSong;
+    public ResolvedSoundSpecifier SelectedSong;
 
+    // Frontier: expedition difficulty and rewards
     /// <summary>
     /// The difficulty this mission had or, in the future, was selected.
     /// </summary>
@@ -70,7 +70,5 @@
     /// </summary>
     [ViewVariables(VVAccess.ReadWrite), DataField("rewards", customTypeSerializer: typeof(PrototypeIdListSerializer<EntityPrototype>))]
     public List<string> Rewards = default!;
-=======
-    public ResolvedSoundSpecifier SelectedSong;
->>>>>>> 4dfd3e57
+    // End Frontier: expedition difficulty and rewards
 }