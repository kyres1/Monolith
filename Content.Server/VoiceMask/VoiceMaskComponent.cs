using Content.Shared.Speech;
using Robust.Shared.Prototypes;

namespace Content.Server.VoiceMask;

public enum Mode : byte // Frontier 
{
    Real,
    Fake,
    Unknown
}

[RegisterComponent]
public sealed partial class VoiceMaskComponent : Component
{
    [DataField]
    [ViewVariables(VVAccess.ReadWrite)]
    public bool Enabled = true;

    [DataField]
    [ViewVariables(VVAccess.ReadWrite)]
    public string VoiceName = "Unknown";

<<<<<<< HEAD
    [ViewVariables(VVAccess.ReadWrite)] public string VoiceName = "Unknown";

    [ViewVariables(VVAccess.ReadWrite), DataField("mode")] // Frontier 
    [AutoNetworkedField]
    public Mode Mode = Mode.Unknown;
=======
    /// <summary>
    /// If EnableSpeechVerbModification is true, overrides the speech verb used when this entity speaks.
    /// </summary>
    [DataField]
    [ViewVariables(VVAccess.ReadWrite)]
    public ProtoId<SpeechVerbPrototype>? SpeechVerb;
>>>>>>> 76823cc5
}<|MERGE_RESOLUTION|>--- conflicted
+++ resolved
@@ -3,7 +3,7 @@
 
 namespace Content.Server.VoiceMask;
 
-public enum Mode : byte // Frontier 
+public enum Mode : byte // Frontier
 {
     Real,
     Fake,
@@ -21,18 +21,14 @@
     [ViewVariables(VVAccess.ReadWrite)]
     public string VoiceName = "Unknown";
 
-<<<<<<< HEAD
-    [ViewVariables(VVAccess.ReadWrite)] public string VoiceName = "Unknown";
-
-    [ViewVariables(VVAccess.ReadWrite), DataField("mode")] // Frontier 
-    [AutoNetworkedField]
-    public Mode Mode = Mode.Unknown;
-=======
     /// <summary>
     /// If EnableSpeechVerbModification is true, overrides the speech verb used when this entity speaks.
     /// </summary>
     [DataField]
     [ViewVariables(VVAccess.ReadWrite)]
     public ProtoId<SpeechVerbPrototype>? SpeechVerb;
->>>>>>> 76823cc5
+
+    [ViewVariables(VVAccess.ReadWrite), DataField("mode")] // Frontier
+    [AutoNetworkedField]
+    public Mode Mode = Mode.Unknown;
 }