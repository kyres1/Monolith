--- conflicted
+++ resolved
@@ -50,21 +50,8 @@
         ObjectPool<Dictionary<NetEntity, HashSet<Vector2i>>> viewerPool,
         float? viewEnlargement = null)
     {
-<<<<<<< HEAD
-        var viewers = GetSessionViewers(session);
-        var chunks = GetChunksForViewers(viewers, chunkSize, indexPool, viewerPool, viewEnlargement ?? chunkSize);
-        return chunks;
-    }
-
-    private HashSet<EntityUid> GetSessionViewers(ICommonSession session)
-    {
-        var viewers = new HashSet<EntityUid>();
-        if (session.Status != SessionStatus.InGame || session.AttachedEntity is null)
-            return viewers;
-=======
         var chunks = viewerPool.Get();
         DebugTools.Assert(chunks.Count == 0);
->>>>>>> dfbf47c3
 
         if (session.Status != SessionStatus.InGame || session.AttachedEntity is not {} player)
             return chunks;
