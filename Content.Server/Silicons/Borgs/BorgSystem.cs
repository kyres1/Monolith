--- conflicted
+++ resolved
@@ -5,13 +5,10 @@
 using Content.Server.Explosion.EntitySystems;
 using Content.Server.Hands.Systems;
 using Content.Server.PowerCell;
-<<<<<<< HEAD
 using Content.Shared.UserInterface;
 using Content.Shared.Access;
 using Content.Shared.Access.Components;
 using Content.Shared.Access.Systems;
-=======
->>>>>>> ae213066
 using Content.Shared.Alert;
 using Content.Shared.Database;
 using Content.Shared.IdentityManagement;
@@ -305,7 +302,6 @@
     public void BorgActivate(EntityUid uid, BorgChassisComponent component)
     {
         Popup.PopupEntity(Loc.GetString("borg-mind-added", ("name", Identity.Name(uid, EntityManager))), uid);
-<<<<<<< HEAD
 
         Toggle.TryActivate(uid);
 
@@ -327,14 +323,11 @@
         _access.SetAccessEnabled(uid, true);
         // End Frontier
 
-        _powerCell.SetDrawEnabled(uid, _mobState.IsAlive(uid));
-=======
         if (_powerCell.HasDrawCharge(uid))
         {
             Toggle.TryActivate(uid);
             _powerCell.SetDrawEnabled(uid, _mobState.IsAlive(uid));
         }
->>>>>>> ae213066
         _appearance.SetData(uid, BorgVisuals.HasPlayer, true);
     }
 
