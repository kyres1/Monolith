using Content.Server.Interaction.Components;
using Content.Server.Popups;
using Content.Server.NPC.Components;
using Content.Shared.IdentityManagement;
using Content.Shared.Interaction;
using Content.Shared.Mobs.Components;
using Content.Shared.Mobs.Systems;
using Robust.Shared.Audio;
using Robust.Shared.Audio.Systems;
using Robust.Shared.Player;
using Robust.Shared.Random;
using Robust.Shared.Timing;

namespace Content.Server.Interaction;

public sealed class InteractionPopupSystem : EntitySystem
{
    [Dependency] private readonly IGameTiming _gameTiming = default!;
    [Dependency] private readonly IRobustRandom _random = default!;
    [Dependency] private readonly PopupSystem _popupSystem = default!;
    [Dependency] private readonly SharedAudioSystem _audio = default!;

    public override void Initialize()
    {
        base.Initialize();
        SubscribeLocalEvent<InteractionPopupComponent, InteractHandEvent>(OnInteractHand);
    }

    private void OnInteractHand(EntityUid uid, InteractionPopupComponent component, InteractHandEvent args)
    {
        if (HasComp<MobStateComponent>(uid))
            return;

        TryHug(uid, component, args.User);
    }

    public void TryHug(EntityUid uid, InteractionPopupComponent component, EntityUid user)
    {
        if (uid == user)
            return;

        var curTime = _gameTiming.CurTime;

        if (curTime < component.LastInteractTime + component.InteractDelay)
            return;

<<<<<<< HEAD
=======
        if (TryComp<MobStateComponent>(uid, out var state)
            && !_mobStateSystem.IsAlive(uid, state))
        {
            return;
        }

        // TODO: Should be an attempt event
        // TODO: Need to handle pausing with an accumulator.

>>>>>>> dfbf47c3
        string msg = ""; // Stores the text to be shown in the popup message
        SoundSpecifier? sfx = null; // Stores the filepath of the sound to be played

        if (_random.Prob(component.SuccessChance))
        {
            if (component.InteractSuccessString != null)
                msg = Loc.GetString(component.InteractSuccessString, ("target", Identity.Entity(uid, EntityManager))); // Success message (localized).

            if (component.InteractSuccessSound != null)
                sfx = component.InteractSuccessSound;

            if (component.InteractSuccessSpawn != null)
                Spawn(component.InteractSuccessSpawn, Transform(uid).MapPosition);
        }
        else
        {
            if (component.InteractFailureString != null)
                msg = Loc.GetString(component.InteractFailureString, ("target", Identity.Entity(uid, EntityManager))); // Failure message (localized).

            if (component.InteractFailureSound != null)
                sfx = component.InteractFailureSound;

            if (component.InteractFailureSpawn != null)
                Spawn(component.InteractFailureSpawn, Transform(uid).MapPosition);
        }

        if (component.MessagePerceivedByOthers != null)
        {
<<<<<<< HEAD
            string msgOthers = Loc.GetString(component.MessagePerceivedByOthers,
                ("user", Identity.Entity(user, EntityManager)), ("target", Identity.Entity(uid, EntityManager)));
            _popupSystem.PopupEntity(msg, uid, user);
            _popupSystem.PopupEntity(msgOthers, uid, Filter.PvsExcept(user, entityManager: EntityManager), true);
=======
            var msgOthers = Loc.GetString(component.MessagePerceivedByOthers,
                ("user", Identity.Entity(args.User, EntityManager)), ("target", Identity.Entity(uid, EntityManager)));
            _popupSystem.PopupEntity(msg, uid, args.User);
            _popupSystem.PopupEntity(msgOthers, uid, Filter.PvsExcept(args.User, entityManager: EntityManager), true);
>>>>>>> dfbf47c3
        }
        else
            _popupSystem.PopupEntity(msg, uid, user); //play only for the initiating entity.

        if (sfx is not null) //not all cases will have sound.
        {
            if (component.SoundPerceivedByOthers)
<<<<<<< HEAD
                SoundSystem.Play(sfx, Filter.Pvs(uid), uid); //play for everyone in range
            else
                SoundSystem.Play(sfx, Filter.Entities(user, uid), uid); //play only for the initiating entity and its target.
=======
                _audio.PlayPvs(sfx, args.Target); //play for everyone in range
            else
                _audio.PlayEntity(sfx, Filter.Entities(args.User, args.Target), args.Target, true); //play only for the initiating entity and its target.
>>>>>>> dfbf47c3
        }

        component.LastInteractTime = curTime;
    }
}<|MERGE_RESOLUTION|>--- conflicted
+++ resolved
@@ -44,8 +44,6 @@
         if (curTime < component.LastInteractTime + component.InteractDelay)
             return;
 
-<<<<<<< HEAD
-=======
         if (TryComp<MobStateComponent>(uid, out var state)
             && !_mobStateSystem.IsAlive(uid, state))
         {
@@ -55,7 +53,6 @@
         // TODO: Should be an attempt event
         // TODO: Need to handle pausing with an accumulator.
 
->>>>>>> dfbf47c3
         string msg = ""; // Stores the text to be shown in the popup message
         SoundSpecifier? sfx = null; // Stores the filepath of the sound to be played
 
@@ -84,17 +81,10 @@
 
         if (component.MessagePerceivedByOthers != null)
         {
-<<<<<<< HEAD
-            string msgOthers = Loc.GetString(component.MessagePerceivedByOthers,
-                ("user", Identity.Entity(user, EntityManager)), ("target", Identity.Entity(uid, EntityManager)));
-            _popupSystem.PopupEntity(msg, uid, user);
-            _popupSystem.PopupEntity(msgOthers, uid, Filter.PvsExcept(user, entityManager: EntityManager), true);
-=======
             var msgOthers = Loc.GetString(component.MessagePerceivedByOthers,
                 ("user", Identity.Entity(args.User, EntityManager)), ("target", Identity.Entity(uid, EntityManager)));
             _popupSystem.PopupEntity(msg, uid, args.User);
             _popupSystem.PopupEntity(msgOthers, uid, Filter.PvsExcept(args.User, entityManager: EntityManager), true);
->>>>>>> dfbf47c3
         }
         else
             _popupSystem.PopupEntity(msg, uid, user); //play only for the initiating entity.
@@ -102,15 +92,9 @@
         if (sfx is not null) //not all cases will have sound.
         {
             if (component.SoundPerceivedByOthers)
-<<<<<<< HEAD
-                SoundSystem.Play(sfx, Filter.Pvs(uid), uid); //play for everyone in range
-            else
-                SoundSystem.Play(sfx, Filter.Entities(user, uid), uid); //play only for the initiating entity and its target.
-=======
                 _audio.PlayPvs(sfx, args.Target); //play for everyone in range
             else
                 _audio.PlayEntity(sfx, Filter.Entities(args.User, args.Target), args.Target, true); //play only for the initiating entity and its target.
->>>>>>> dfbf47c3
         }
 
         component.LastInteractTime = curTime;
