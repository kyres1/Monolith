using System.Linq;
using System.Numerics;
using Content.Server.Administration;
using Content.Server.GameTicking;
using Content.Server.GameTicking.Events;
using Content.Server.Parallax;
using Content.Server.DeviceNetwork;
using Content.Server.DeviceNetwork.Components;
using Content.Server.DeviceNetwork.Systems;
using Content.Server.Salvage;
using Content.Server.Shuttles.Components;
using Content.Server.Shuttles.Events;
using Content.Server.Spawners.Components;
using Content.Server.Spawners.EntitySystems;
using Content.Server.Station.Components;
using Content.Server.Station.Systems;
using Content.Shared.Administration;
using Content.Shared.CCVar;
using Content.Shared.Mobs.Components;
using Content.Shared.Movement.Components;
using Content.Shared.Parallax.Biomes;
using Content.Shared.Salvage;
using Content.Shared.Shuttles.Components;
using Robust.Shared.Spawners;
using Content.Shared.Tiles;
using Robust.Server.GameObjects;
using Robust.Shared.Collections;
using Robust.Shared.Configuration;
using Robust.Shared.Console;
using Robust.Shared.Map;
using Robust.Shared.Prototypes;
using Robust.Shared.Random;
using Robust.Shared.Timing;
using TimedDespawnComponent = Robust.Shared.Spawners.TimedDespawnComponent;

namespace Content.Server.Shuttles.Systems;

/// <summary>
/// If enabled spawns players on a separate arrivals station before they can transfer to the main station.
/// </summary>
public sealed class ArrivalsSystem : EntitySystem
{
    [Dependency] private readonly IConfigurationManager _cfgManager = default!;
    [Dependency] private readonly IConsoleHost _console = default!;
    [Dependency] private readonly IGameTiming _timing = default!;
    [Dependency] private readonly IMapManager _mapManager = default!;
    [Dependency] private readonly IPrototypeManager _protoManager = default!;
    [Dependency] private readonly IRobustRandom _random = default!;
    [Dependency] private readonly BiomeSystem _biomes = default!;
    [Dependency] private readonly GameTicker _ticker = default!;
    [Dependency] private readonly MapLoaderSystem _loader = default!;
    [Dependency] private readonly DeviceNetworkSystem _deviceNetworkSystem = default!;
    [Dependency] private readonly RestrictedRangeSystem _restricted = default!;
    [Dependency] private readonly SharedTransformSystem _transform = default!;
    [Dependency] private readonly ShuttleSystem _shuttles = default!;
    [Dependency] private readonly StationSpawningSystem _stationSpawning = default!;
    [Dependency] private readonly StationSystem _station = default!;

    private EntityQuery<PendingClockInComponent> _pendingQuery;
    private EntityQuery<ArrivalsBlacklistComponent> _blacklistQuery;
    private EntityQuery<MobStateComponent> _mobQuery;

    /// <summary>
    /// If enabled then spawns players on an alternate map so they can take a shuttle to the station.
    /// </summary>
    public bool Enabled { get; private set; }

    /// <summary>
    ///     The first arrival is a little early, to save everyone 10s
    /// </summary>
    private const float RoundStartFTLDuration = 10f;

    private readonly List<ProtoId<BiomeTemplatePrototype>> _arrivalsBiomeOptions = new()
    {
        "Grasslands",
        "LowDesert",
        "Snow",
    };

    public override void Initialize()
    {
        base.Initialize();

        SubscribeLocalEvent<PlayerSpawningEvent>(OnPlayerSpawn, before: new[] { typeof(SpawnPointSystem) });
        SubscribeLocalEvent<StationArrivalsComponent, ComponentStartup>(OnArrivalsStartup);

        SubscribeLocalEvent<ArrivalsShuttleComponent, ComponentStartup>(OnShuttleStartup);
        SubscribeLocalEvent<ArrivalsShuttleComponent, EntityUnpausedEvent>(OnShuttleUnpaused);
        SubscribeLocalEvent<ArrivalsShuttleComponent, FTLTagEvent>(OnShuttleTag);

        SubscribeLocalEvent<RoundStartingEvent>(OnRoundStarting);
        SubscribeLocalEvent<ArrivalsShuttleComponent, FTLStartedEvent>(OnArrivalsFTL);
        SubscribeLocalEvent<ArrivalsShuttleComponent, FTLCompletedEvent>(OnArrivalsDocked);

        _pendingQuery = GetEntityQuery<PendingClockInComponent>();
        _blacklistQuery = GetEntityQuery<ArrivalsBlacklistComponent>();
        _mobQuery = GetEntityQuery<MobStateComponent>();

        // Don't invoke immediately as it will get set in the natural course of things.
        Enabled = _cfgManager.GetCVar(CCVars.ArrivalsShuttles);
        _cfgManager.OnValueChanged(CCVars.ArrivalsShuttles, SetArrivals);

        // Command so admins can set these for funsies
        _console.RegisterCommand("arrivals", ArrivalsCommand, ArrivalsCompletion);
    }

    private void OnShuttleTag(EntityUid uid, ArrivalsShuttleComponent component, ref FTLTagEvent args)
    {
        if (args.Handled)
            return;

        // Just saves mappers forgetting. (v2 boogaloo)
        args.Handled = true;
        args.Tag = "DockArrivals";
    }

    private CompletionResult ArrivalsCompletion(IConsoleShell shell, string[] args)
    {
        if (args.Length != 1)
            return CompletionResult.Empty;

        return new CompletionResult(new CompletionOption[]
        {
            // Enables and disable are separate comms in case you don't want to accidentally toggle it, compared to
            // returns which doesn't have an immediate effect
            new("enable", Loc.GetString("cmd-arrivals-enable-hint")),
            new("disable", Loc.GetString("cmd-arrivals-disable-hint")),
            new("returns", Loc.GetString("cmd-arrivals-returns-hint")),
            new ("force", Loc.GetString("cmd-arrivals-force-hint"))
        }, "Option");
    }

    [AdminCommand(AdminFlags.Fun)]
    private void ArrivalsCommand(IConsoleShell shell, string argstr, string[] args)
    {
        if (args.Length != 1)
        {
            shell.WriteError(Loc.GetString("cmd-arrivals-invalid"));
            return;
        }

        switch (args[0])
        {
            case "enable":
                _cfgManager.SetCVar(CCVars.ArrivalsShuttles, true);
                break;
            case "disable":
                _cfgManager.SetCVar(CCVars.ArrivalsShuttles, false);
                break;
            case "returns":
                var existing = _cfgManager.GetCVar(CCVars.ArrivalsReturns);
                _cfgManager.SetCVar(CCVars.ArrivalsReturns, !existing);
                shell.WriteLine(Loc.GetString("cmd-arrivals-returns", ("value", !existing)));
                break;
            case "force":
                var query = AllEntityQuery<PendingClockInComponent, TransformComponent>();
                var spawnPoints = EntityQuery<SpawnPointComponent, TransformComponent>().ToList();

                TryGetArrivals(out var arrivalsUid);

                while (query.MoveNext(out var uid, out _, out var pendingXform))
                {
                    _random.Shuffle(spawnPoints);

                    foreach (var (point, xform) in spawnPoints)
                    {
                        if (point.SpawnType != SpawnPointType.LateJoin || xform.GridUid == arrivalsUid)
                            continue;

                        _transform.SetCoordinates(uid, pendingXform, xform.Coordinates);
                        break;
                    }

                    RemCompDeferred<AutoOrientComponent>(uid);
                    RemCompDeferred<PendingClockInComponent>(uid);
                    shell.WriteLine(Loc.GetString("cmd-arrivals-forced", ("uid", ToPrettyString(uid))));
                }
                break;
            default:
                shell.WriteError(Loc.GetString($"cmd-arrivals-invalid"));
                break;
        }
    }

    public override void Shutdown()
    {
        base.Shutdown();
        _cfgManager.UnsubValueChanged(CCVars.ArrivalsShuttles, SetArrivals);
    }

    /// <summary>
    ///     First sends shuttle timer data, then kicks people off the shuttle if it isn't leaving the arrivals terminal
    /// </summary>
    private void OnArrivalsFTL(EntityUid shuttleUid, ArrivalsShuttleComponent component, ref FTLStartedEvent args)
    {
        if (!TryGetArrivals(out EntityUid arrivals))
            return;

        if (TryComp<DeviceNetworkComponent>(shuttleUid, out var netComp))
        {
            TryComp<FTLComponent>(shuttleUid, out var ftlComp);
            var ftlTime = TimeSpan.FromSeconds(ftlComp?.TravelTime ?? ShuttleSystem.DefaultTravelTime);

            var payload = new NetworkPayload
            {
                [ShuttleTimerMasks.ShuttleMap] = shuttleUid,
                [ShuttleTimerMasks.ShuttleTime] = ftlTime
            };

            // unfortunate levels of spaghetti due to roundstart arrivals ftl behavior
            EntityUid? sourceMap;
            var arrivalsDelay = _cfgManager.GetCVar(CCVars.ArrivalsCooldown);

            if (component.FirstRun)
            {
                var station = _station.GetLargestGrid(Comp<StationDataComponent>(component.Station));
                sourceMap = station == null ? null : Transform(station.Value)?.MapUid;
                arrivalsDelay += RoundStartFTLDuration;
                component.FirstRun = false;
                payload.Add(ShuttleTimerMasks.DestMap, Transform(args.TargetCoordinates.EntityId).MapUid);
                payload.Add(ShuttleTimerMasks.DestTime, ftlTime);
            }
            else
                sourceMap = args.FromMapUid;

            payload.Add(ShuttleTimerMasks.SourceMap, sourceMap);
            payload.Add(ShuttleTimerMasks.SourceTime, ftlTime + TimeSpan.FromSeconds(arrivalsDelay));

            _deviceNetworkSystem.QueuePacket(shuttleUid, null, payload, netComp.TransmitFrequency);
        }

        // Don't do anything here when leaving arrivals.
        var arrivalsMapUid = Transform(arrivals).MapUid;
        if (args.FromMapUid == arrivalsMapUid)
            return;

        // Any mob then yeet them off the shuttle.
        if (!_cfgManager.GetCVar(CCVars.ArrivalsReturns) && args.FromMapUid != null)
            DumpChildren(shuttleUid, ref args);

        var pendingQuery = AllEntityQuery<PendingClockInComponent, TransformComponent>();

        // We're heading from the station back to arrivals (if leaving arrivals, would have returned above).
        // Process everyone who holds a PendingClockInComponent
        // Note, due to way DumpChildren works, anyone who doesn't have a PendingClockInComponent gets left in space
        // and will not warp. This is intended behavior.
        while (pendingQuery.MoveNext(out var pUid, out _, out var xform))
        {
            if (xform.GridUid == shuttleUid)
            {
                // Warp all players who are still on this shuttle to a spawn point. This doesn't let them return to
                // arrivals. It also ensures noobs, slow players or AFK players safely leave the shuttle.
                TryTeleportToMapSpawn(pUid, component.Station, xform);
            }

            // Players who have remained at arrivals keep their warp coupon (PendingClockInComponent) for now.
            if (xform.MapUid == arrivalsMapUid)
                continue;

            // The player has successfully left arrivals and is also not on the shuttle. Remove their warp coupon.
            RemCompDeferred<PendingClockInComponent>(pUid);
            RemCompDeferred<AutoOrientComponent>(pUid);
        }
    }

    private void OnArrivalsDocked(EntityUid uid, ArrivalsShuttleComponent component, ref FTLCompletedEvent args)
    {
        TimeSpan dockTime = component.NextTransfer - _timing.CurTime + TimeSpan.FromSeconds(ShuttleSystem.DefaultStartupTime);

        if (TryComp<DeviceNetworkComponent>(uid, out var netComp))
        {
            var payload = new NetworkPayload
            {
                [ShuttleTimerMasks.ShuttleMap] = uid,
                [ShuttleTimerMasks.ShuttleTime] = dockTime,
                [ShuttleTimerMasks.SourceMap] = args.MapUid,
                [ShuttleTimerMasks.SourceTime] = dockTime,
                [ShuttleTimerMasks.Docked] = true
            };
            _deviceNetworkSystem.QueuePacket(uid, null, payload, netComp.TransmitFrequency);
        }
    }

    private void DumpChildren(EntityUid uid, ref FTLStartedEvent args)
    {
        var toDump = new List<Entity<TransformComponent>>();
        DumpChildren(uid, ref args, toDump);
        foreach (var (ent, xform) in toDump)
        {
            var rotation = xform.LocalRotation;
            _transform.SetCoordinates(ent, new EntityCoordinates(args.FromMapUid!.Value, args.FTLFrom.Transform(xform.LocalPosition)));
            _transform.SetWorldRotation(ent, args.FromRotation + rotation);
        }
    }

    private void DumpChildren(EntityUid uid, ref FTLStartedEvent args, List<Entity<TransformComponent>> toDump)
    {
        if (_pendingQuery.HasComponent(uid))
            return;

        var xform = Transform(uid);

        if (_mobQuery.HasComponent(uid) || _blacklistQuery.HasComponent(uid))
        {
            toDump.Add((uid, xform));
            return;
        }

        var children = xform.ChildEnumerator;
        while (children.MoveNext(out var child))
        {
            DumpChildren(child, ref args, toDump);
        }
    }

    private void OnPlayerSpawn(PlayerSpawningEvent ev)
    {
        // Only works on latejoin even if enabled.
        if (!Enabled || _ticker.RunLevel != GameRunLevel.InRound)
            return;

        if (!HasComp<StationArrivalsComponent>(ev.Station))
            return;

        TryGetArrivals(out var arrivals);

        if (TryComp<TransformComponent>(arrivals, out var arrivalsXform))
        {
            var mapId = arrivalsXform.MapID;

            var points = EntityQueryEnumerator<SpawnPointComponent, TransformComponent>();
            var possiblePositions = new List<EntityCoordinates>();
            while (points.MoveNext(out var uid, out var spawnPoint, out var xform))
            {
                if (spawnPoint.SpawnType != SpawnPointType.LateJoin || xform.MapID != mapId)
                    continue;

                possiblePositions.Add(xform.Coordinates);
            }

            if (possiblePositions.Count > 0)
            {
                var spawnLoc = _random.Pick(possiblePositions);
                ev.SpawnResult = _stationSpawning.SpawnPlayerMob(
                    spawnLoc,
                    ev.Job,
                    ev.HumanoidCharacterProfile,
                    ev.Station);

                EnsureComp<PendingClockInComponent>(ev.SpawnResult.Value);
                EnsureComp<AutoOrientComponent>(ev.SpawnResult.Value);
            }
        }
    }

    private bool TryTeleportToMapSpawn(EntityUid player, EntityUid stationId, TransformComponent? transform = null)
    {
        if (!Resolve(player, ref transform))
            return false;

        var points = EntityQueryEnumerator<SpawnPointComponent, TransformComponent>();
        var possiblePositions = new ValueList<EntityCoordinates>(32);

        // Find a spawnpoint on the same map as the player is already docked with now.
        while (points.MoveNext(out var uid, out var spawnPoint, out var xform))
        {
            if (spawnPoint.SpawnType == SpawnPointType.LateJoin &&
                _station.GetOwningStation(uid, xform) == stationId)
            {
                // Add to list of possible spawn locations
                possiblePositions.Add(xform.Coordinates);
            }
        }

        if (possiblePositions.Count > 0)
        {
            // Move the player to a random late-join spawnpoint.
            _transform.SetCoordinates(player, transform, _random.Pick(possiblePositions));
            return true;
        }

        return false;
    }

    private void OnShuttleStartup(EntityUid uid, ArrivalsShuttleComponent component, ComponentStartup args)
    {
        EnsureComp<PreventPilotComponent>(uid);
    }

    private void OnShuttleUnpaused(EntityUid uid, ArrivalsShuttleComponent component, ref EntityUnpausedEvent args)
    {
        component.NextTransfer += args.PausedTime;
    }

    private bool TryGetArrivals(out EntityUid uid)
    {
        var arrivalsQuery = EntityQueryEnumerator<ArrivalsSourceComponent>();

        while (arrivalsQuery.MoveNext(out uid, out _))
        {
            return true;
        }

        return false;
    }

    public TimeSpan? NextShuttleArrival()
    {
        var query = EntityQueryEnumerator<ArrivalsShuttleComponent>();
        var time = TimeSpan.MaxValue;
        while (query.MoveNext(out var uid, out var comp))
        {
            if (comp.NextArrivalsTime < time)
                time = comp.NextArrivalsTime;
        }

        var duration = _timing.CurTime;
        return (time < duration) ? null : time - duration;
    }

    public override void Update(float frameTime)
    {
        base.Update(frameTime);

        var query = EntityQueryEnumerator<ArrivalsShuttleComponent, ShuttleComponent, TransformComponent>();
        var curTime = _timing.CurTime;
        TryGetArrivals(out var arrivals);

        // TODO: FTL fucker, if on an edge tile every N seconds check for wall or w/e
        // TODO: Docking should be per-grid rather than per dock and bump off when undocking.

        // TODO: Stop dispatch if emergency shuttle has arrived.
        // TODO: Need maps
        // TODO: Need emergency suits on shuttle probs
        // TODO: Need some kind of comp to shunt people off if they try to get on?
        if (TryComp<TransformComponent>(arrivals, out var arrivalsXform))
        {
            while (query.MoveNext(out var uid, out var comp, out var shuttle, out var xform))
            {
                if (comp.NextTransfer > curTime || !TryComp<StationDataComponent>(comp.Station, out var data))
                    continue;

                var tripTime = ShuttleSystem.DefaultTravelTime + ShuttleSystem.DefaultStartupTime;

                // Go back to arrivals source
                if (xform.MapUid != arrivalsXform.MapUid)
                {
                    if (arrivals.IsValid())
                        _shuttles.FTLTravel(uid, shuttle, arrivals, dock: true);

                    comp.NextArrivalsTime = _timing.CurTime + TimeSpan.FromSeconds(tripTime);
                }
                // Go to station
                else
                {
                    var targetGrid = _station.GetLargestGrid(data);

                    if (targetGrid != null)
                        _shuttles.FTLTravel(uid, shuttle, targetGrid.Value, dock: true);

                    // The ArrivalsCooldown includes the trip there, so we only need to add the time taken for
                    // the trip back.
                    comp.NextArrivalsTime = _timing.CurTime + TimeSpan.FromSeconds(
                        _cfgManager.GetCVar(CCVars.ArrivalsCooldown) + tripTime);
                }

                comp.NextTransfer += TimeSpan.FromSeconds(_cfgManager.GetCVar(CCVars.ArrivalsCooldown));
            }
        }
    }

    private void OnRoundStarting(RoundStartingEvent ev)
    {
        // Setup arrivals station
        if (!Enabled)
            return;

        SetupArrivalsStation();
    }

    private void SetupArrivalsStation()
    {
        var mapId = _mapManager.CreateMap();
        var mapUid = _mapManager.GetMapEntityId(mapId);
        _mapManager.AddUninitializedMap(mapId);

        if (!_loader.TryLoad(mapId, _cfgManager.GetCVar(CCVars.ArrivalsMap), out var uids))
        {
            return;
        }

        foreach (var id in uids)
        {
            EnsureComp<ArrivalsSourceComponent>(id);
            EnsureComp<ProtectedGridComponent>(id);
            EnsureComp<PreventPilotComponent>(id);
            // EnsureComp<StationEmpImmuneComponent>(id); Enable in the case we want to ensure EMP immune grid
        }

        // Setup planet arrivals if relevant
        if (_cfgManager.GetCVar(CCVars.ArrivalsPlanet))
        {
            var template = _random.Pick(_arrivalsBiomeOptions);
            _biomes.EnsurePlanet(mapUid, _protoManager.Index(template));
            var restricted = new RestrictedRangeComponent
            {
                Range = 32f
            };
            AddComp(mapUid, restricted);
        }

        _mapManager.DoMapInitialize(mapId);

        // Handle roundstart stations.
        var query = AllEntityQuery<StationArrivalsComponent>();

        while (query.MoveNext(out var uid, out var comp))
        {
            SetupShuttle(uid, comp);
        }
    }

    private void SetArrivals(bool obj)
    {
        Enabled = obj;

        if (Enabled)
        {
            SetupArrivalsStation();
            var query = AllEntityQuery<StationArrivalsComponent>();

            while (query.MoveNext(out var sUid, out var comp))
            {
                SetupShuttle(sUid, comp);
            }
        }
        else
        {
            var sourceQuery = AllEntityQuery<ArrivalsSourceComponent>();

            while (sourceQuery.MoveNext(out var uid, out _))
            {
                QueueDel(uid);
            }

            var shuttleQuery = AllEntityQuery<ArrivalsShuttleComponent>();

            while (shuttleQuery.MoveNext(out var uid, out _))
            {
                QueueDel(uid);
            }
        }
    }

    private void OnArrivalsStartup(EntityUid uid, StationArrivalsComponent component, ComponentStartup args)
    {
        if (!Enabled)
            return;

        // If it's a latespawn station then this will fail but that's okey
        SetupShuttle(uid, component);
    }

    private void SetupShuttle(EntityUid uid, StationArrivalsComponent component)
    {
        if (!Deleted(component.Shuttle))
            return;

        // Spawn arrivals on a dummy map then dock it to the source.
        var dummyMap = _mapManager.CreateMap();

        if (TryGetArrivals(out var arrivals) &&
            _loader.TryLoad(dummyMap, component.ShuttlePath.ToString(), out var shuttleUids))
        {
            component.Shuttle = shuttleUids[0];
            var shuttleComp = Comp<ShuttleComponent>(component.Shuttle);
            var arrivalsComp = EnsureComp<ArrivalsShuttleComponent>(component.Shuttle);
            arrivalsComp.Station = uid;
            EnsureComp<ProtectedGridComponent>(uid);
<<<<<<< HEAD
            // EnsureComp<StationEmpImmuneComponent>(uid); Enable in the case we want to ensure EMP immune grid
            _shuttles.FTLTravel(component.Shuttle, shuttleComp, arrivals, hyperspaceTime: 10f, dock: true);
=======
            _shuttles.FTLTravel(component.Shuttle, shuttleComp, arrivals, hyperspaceTime: RoundStartFTLDuration, dock: true);
>>>>>>> dfbf47c3
            arrivalsComp.NextTransfer = _timing.CurTime + TimeSpan.FromSeconds(_cfgManager.GetCVar(CCVars.ArrivalsCooldown));
        }

        // Don't start the arrivals shuttle immediately docked so power has a time to stabilise?
        var timer = AddComp<TimedDespawnComponent>(_mapManager.GetMapEntityId(dummyMap));
        timer.Lifetime = 15f;
    }
}<|MERGE_RESOLUTION|>--- conflicted
+++ resolved
@@ -577,12 +577,7 @@
             var arrivalsComp = EnsureComp<ArrivalsShuttleComponent>(component.Shuttle);
             arrivalsComp.Station = uid;
             EnsureComp<ProtectedGridComponent>(uid);
-<<<<<<< HEAD
-            // EnsureComp<StationEmpImmuneComponent>(uid); Enable in the case we want to ensure EMP immune grid
-            _shuttles.FTLTravel(component.Shuttle, shuttleComp, arrivals, hyperspaceTime: 10f, dock: true);
-=======
             _shuttles.FTLTravel(component.Shuttle, shuttleComp, arrivals, hyperspaceTime: RoundStartFTLDuration, dock: true);
->>>>>>> dfbf47c3
             arrivalsComp.NextTransfer = _timing.CurTime + TimeSpan.FromSeconds(_cfgManager.GetCVar(CCVars.ArrivalsCooldown));
         }
 
