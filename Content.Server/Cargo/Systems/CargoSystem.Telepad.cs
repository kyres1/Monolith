--- conflicted
+++ resolved
@@ -22,12 +22,9 @@
     private void InitializeTelepad()
     {
         SubscribeLocalEvent<CargoTelepadComponent, ComponentInit>(OnInit);
-<<<<<<< HEAD
         SubscribeLocalEvent<CargoTelepadComponent, RefreshPartsEvent>(OnRefreshParts);
         SubscribeLocalEvent<CargoTelepadComponent, UpgradeExamineEvent>(OnUpgradeExamine);
-=======
         SubscribeLocalEvent<CargoTelepadComponent, ComponentShutdown>(OnShutdown);
->>>>>>> 13dbb95d
         SubscribeLocalEvent<CargoTelepadComponent, PowerChangedEvent>(OnTelepadPowerChange);
         // Shouldn't need re-anchored event
         SubscribeLocalEvent<CargoTelepadComponent, AnchorStateChangedEvent>(OnTelepadAnchorChange);
@@ -101,12 +98,8 @@
             List<NetEntity> consoleUidList = sinkComponent.LinkedSources.Select(item => EntityManager.GetNetEntity(item)).ToList();
 
             var xform = Transform(uid);
-<<<<<<< HEAD
-            if (FulfillNextOrder(consoleUidList, orderDatabase, xform.Coordinates, comp.PrinterOutput))
-=======
             var currentOrder = comp.CurrentOrders.First();
-            if (FulfillOrder(currentOrder, xform.Coordinates, comp.PrinterOutput))
->>>>>>> 13dbb95d
+            if (FulfillOrder(consoleUidList, currentOrder, xform.Coordinates, comp.PrinterOutput))
             {
                 _audio.PlayPvs(_audio.GetSound(comp.TeleportSound), uid, AudioParams.Default.WithVolume(-8f));
 
@@ -127,7 +120,6 @@
         _linker.EnsureSinkPorts(uid, telepad.ReceiverPort);
     }
 
-<<<<<<< HEAD
     private void OnRefreshParts(EntityUid uid, CargoTelepadComponent component, RefreshPartsEvent args)
     {
         var rating = args.PartRatings[component.MachinePartTeleportDelay] - 1;
@@ -137,7 +129,8 @@
     private void OnUpgradeExamine(EntityUid uid, CargoTelepadComponent component, UpgradeExamineEvent args)
     {
         args.AddPercentageUpgrade("cargo-telepad-delay-upgrade", component.Delay / component.BaseDelay);
-=======
+    }
+
     private void OnShutdown(Entity<CargoTelepadComponent> ent, ref ComponentShutdown args)
     {
         if (ent.Comp.CurrentOrders.Count == 0)
@@ -159,7 +152,6 @@
         {
             TryFulfillOrder((station, data), order, db);
         }
->>>>>>> 13dbb95d
     }
 
     private void SetEnabled(EntityUid uid, CargoTelepadComponent component, ApcPowerReceiverComponent? receiver = null,
