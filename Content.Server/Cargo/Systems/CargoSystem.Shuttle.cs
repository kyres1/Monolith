using System.Linq;
using Content.Server.Cargo.Components;
using Content.Server.Shuttles.Components;
using Content.Server.Shuttles.Events;
using Content.Shared.Stacks;
using Content.Shared.Bank.Components;
using Content.Shared.Cargo;
using Content.Shared.Cargo.BUI;
using Content.Shared.Cargo.Components;
using Content.Shared.Cargo.Events;
using Content.Shared.CCVar;
using Content.Shared.GameTicking;
using Content.Shared.Whitelist;
using Robust.Server.GameObjects;
using Robust.Shared.Map;
using Robust.Shared.Random;
using Robust.Shared.Utility;
using Content.Shared.Coordinates;
using Content.Shared.Mobs;
using Content.Shared.Mobs.Components;

namespace Content.Server.Cargo.Systems;

public sealed partial class CargoSystem
{
    /*
     * Handles cargo shuttle mechanics.
     */

    public MapId? CargoMap { get; private set; }

    private void InitializeShuttle()
    {
        SubscribeLocalEvent<CargoShuttleComponent, FTLStartedEvent>(OnCargoFTLStarted);
        SubscribeLocalEvent<CargoShuttleComponent, FTLCompletedEvent>(OnCargoFTLCompleted);
        SubscribeLocalEvent<CargoShuttleComponent, FTLTagEvent>(OnCargoFTLTag);

        SubscribeLocalEvent<CargoShuttleConsoleComponent, ComponentStartup>(OnCargoShuttleConsoleStartup);

        SubscribeLocalEvent<CargoPalletConsoleComponent, CargoPalletSellMessage>(OnPalletSale);
        SubscribeLocalEvent<CargoPalletConsoleComponent, CargoPalletAppraiseMessage>(OnPalletAppraise);
        SubscribeLocalEvent<CargoPalletConsoleComponent, BoundUIOpenedEvent>(OnPalletUIOpen);

        SubscribeLocalEvent<RoundRestartCleanupEvent>(OnRoundRestart);
        _cfgManager.OnValueChanged(CCVars.GridFill, SetGridFill);
    }

    private void ShutdownShuttle()
    {
        _cfgManager.UnsubValueChanged(CCVars.GridFill, SetGridFill);
    }

    private void SetGridFill(bool obj)
    {
        if (obj)
        {
            SetupCargoShuttle();
        }
    }

    private void OnCargoFTLTag(EntityUid uid, CargoShuttleComponent component, ref FTLTagEvent args)
    {
        if (args.Handled)
            return;

        // Just saves mappers forgetting.
        args.Handled = true;
        args.Tag = "DockCargo";
    }

    #region Console

    private void UpdateCargoShuttleConsoles(EntityUid shuttleUid, CargoShuttleComponent _)
    {
        // Update pilot consoles that are already open.
        _console.RefreshDroneConsoles();

        // Update order consoles.
        var shuttleConsoleQuery = AllEntityQuery<CargoShuttleConsoleComponent>();

        while (shuttleConsoleQuery.MoveNext(out var uid, out var _))
        {
            var stationUid = _station.GetOwningStation(uid);
            if (stationUid != shuttleUid)
                continue;

            UpdateShuttleState(uid, stationUid);
        }
    }

    private void UpdatePalletConsoleInterface(EntityUid uid)
    {
        var bui = _uiSystem.GetUi(uid, CargoPalletConsoleUiKey.Sale);
        if (Transform(uid).GridUid is not EntityUid gridUid)
        {
            UserInterfaceSystem.SetUiState(bui,
            new CargoPalletConsoleInterfaceState(0, 0, false));
            return;
        }
        GetPalletGoods(gridUid, out var toSell, out var amount);
<<<<<<< HEAD
        if (TryComp<MarketModifierComponent>(uid, out var priceMod))
        {
            amount *= priceMod.Mod;
        }
        _uiSystem.SetUiState(bui,
=======
        UserInterfaceSystem.SetUiState(bui,
>>>>>>> d7a6baf0
            new CargoPalletConsoleInterfaceState((int) amount, toSell.Count, true));
    }

    private void OnPalletUIOpen(EntityUid uid, CargoPalletConsoleComponent component, BoundUIOpenedEvent args)
    {
        var player = args.Session.AttachedEntity;

        if (player == null)
            return;

        UpdatePalletConsoleInterface(uid);
    }

    /// <summary>
    /// Ok so this is just the same thing as opening the UI, its a refresh button.
    /// I know this would probably feel better if it were like predicted and dynamic as pallet contents change
    /// However.
    /// I dont want it to explode if cargo uses a conveyor to move 8000 pineapple slices or whatever, they are
    /// known for their entity spam i wouldnt put it past them
    /// </summary>

    private void OnPalletAppraise(EntityUid uid, CargoPalletConsoleComponent component, CargoPalletAppraiseMessage args)
    {
        var player = args.Session.AttachedEntity;

        if (player == null)
            return;

        UpdatePalletConsoleInterface(uid);
    }

    private void OnCargoShuttleConsoleStartup(EntityUid uid, CargoShuttleConsoleComponent component, ComponentStartup args)
    {
        var station = _station.GetOwningStation(uid);
        UpdateShuttleState(uid, station);
    }

    private void UpdateShuttleState(EntityUid uid, EntityUid? station = null)
    {
        TryComp<StationCargoOrderDatabaseComponent>(station, out var orderDatabase);
        TryComp<CargoShuttleComponent>(orderDatabase?.Shuttle, out var shuttle);

        var orders = GetProjectedOrders(station ?? EntityUid.Invalid, orderDatabase, shuttle);
        var shuttleName = orderDatabase?.Shuttle != null ? MetaData(orderDatabase.Shuttle.Value).EntityName : string.Empty;

        if (_uiSystem.TryGetUi(uid, CargoConsoleUiKey.Shuttle, out var bui))
            UserInterfaceSystem.SetUiState(bui, new CargoShuttleConsoleBoundUserInterfaceState(
                station != null ? MetaData(station.Value).EntityName : Loc.GetString("cargo-shuttle-console-station-unknown"),
                string.IsNullOrEmpty(shuttleName) ? Loc.GetString("cargo-shuttle-console-shuttle-not-found") : shuttleName,
                orders
            ));
    }

    #endregion

    #region Shuttle

    /// <summary>
    /// Returns the orders that can fit on the cargo shuttle.
    /// </summary>
    private List<CargoOrderData> GetProjectedOrders(
        EntityUid shuttleUid,
        StationCargoOrderDatabaseComponent? component = null,
        CargoShuttleComponent? shuttle = null)
    {
        var orders = new List<CargoOrderData>();

        if (component == null || shuttle == null || component.Orders.Count == 0)
            return orders;

        var spaceRemaining = GetCargoSpace(shuttleUid);
        for (var i = 0; i < component.Orders.Count && spaceRemaining > 0; i++)
        {
            var order = component.Orders[i];
            if (order.Approved)
            {
                var numToShip = order.OrderQuantity - order.NumDispatched;
                if (numToShip > spaceRemaining)
                {
                    // We won't be able to fit the whole order on, so make one
                    // which represents the space we do have left:
                    var reducedOrder = new CargoOrderData(order.OrderId,
                            order.ProductId, order.Price, spaceRemaining, order.Requester, order.Reason);
                    orders.Add(reducedOrder);
                }
                else
                {
                    orders.Add(order);
                }
                spaceRemaining -= numToShip;
            }
        }

        return orders;
    }

    /// <summary>
    /// Get the amount of space the cargo shuttle can fit for orders.
    /// </summary>
    private int GetCargoSpace(EntityUid gridUid)
    {
        var space = GetCargoPallets(gridUid).Count;
        return space;
    }

    private List<(EntityUid Entity, CargoPalletComponent Component)> GetCargoPallets(EntityUid gridUid)
    {
        var pads = new List<(EntityUid, CargoPalletComponent)>();
        var query = AllEntityQuery<CargoPalletComponent, TransformComponent>();

        while (query.MoveNext(out var uid, out var comp, out var compXform))
        {
            if (compXform.ParentUid != gridUid ||
                !compXform.Anchored)
            {
                continue;
            }

            pads.Add((uid, comp));
        }

        return pads;
    }

    #endregion

    #region Station

    private void SellPallets(EntityUid gridUid, EntityUid? station, out double amount)
    {
        station ??= _station.GetOwningStation(gridUid);
        GetPalletGoods(gridUid, out var toSell, out amount);

        Log.Debug($"Cargo sold {toSell.Count} entities for {amount}");

        if (station != null)
        {
            var ev = new EntitySoldEvent(station.Value, toSell);
            RaiseLocalEvent(ref ev);
        }

        foreach (var ent in toSell)
        {
            Del(ent);
        }
    }

    private void GetPalletGoods(EntityUid gridUid, out HashSet<EntityUid> toSell, out double amount)
    {
        amount = 0;
        toSell = new HashSet<EntityUid>();

        foreach (var (palletUid, _) in GetCargoPallets(gridUid))
        {
            // Containers should already get the sell price of their children so can skip those.
            foreach (var ent in _lookup.GetEntitiesIntersecting(palletUid, LookupFlags.Dynamic | LookupFlags.Sundries | LookupFlags.Approximate))
            {
                // Dont sell:
                // - anything already being sold
                // - anything anchored (e.g. light fixtures)
                // - anything blacklisted (e.g. players).
                if (toSell.Contains(ent) ||
                    _xformQuery.TryGetComponent(ent, out var xform) &&
                    (xform.Anchored || !CanSell(ent, xform)))
                {
                    continue;
                }

                if (_blacklistQuery.HasComponent(ent))
                    continue;

                var price = _pricing.GetPrice(ent);
                if (price == 0)
                    continue;
                toSell.Add(ent);
                amount += price;
            }
        }
    }

    private bool CanSell(EntityUid uid, TransformComponent xform)
    {
        if (_mobQuery.HasComponent(uid))
        {
            return false;
        }

        // Recursively check for mobs at any point.
        var children = xform.ChildEnumerator;
        while (children.MoveNext(out var child))
        {
            if (!CanSell(child.Value, _xformQuery.GetComponent(child.Value)))
                return false;
        }

        return true;
    }

    private void AddCargoContents(EntityUid shuttleUid, CargoShuttleComponent shuttle, StationCargoOrderDatabaseComponent orderDatabase)
    {
        var xformQuery = GetEntityQuery<TransformComponent>();

        var pads = GetCargoPallets(shuttleUid);
        while (pads.Count > 0)
        {
            var coordinates = new EntityCoordinates(shuttleUid, xformQuery.GetComponent(_random.PickAndTake(pads).Entity).LocalPosition);
            if (!FulfillOrder(orderDatabase, coordinates, shuttle.PrinterOutput))
            {
                break;
            }
        }
    }

    private void OnPalletSale(EntityUid uid, CargoPalletConsoleComponent component, CargoPalletSellMessage args)
    {
        var player = args.Session.AttachedEntity;

        if (player == null)
            return;

        var bui = _uiSystem.GetUi(uid, CargoPalletConsoleUiKey.Sale);
        if (Transform(uid).GridUid is not EntityUid gridUid)
        {
            UserInterfaceSystem.SetUiState(bui,
            new CargoPalletConsoleInterfaceState(0, 0, false));
            return;
        }

        SellPallets(gridUid, null, out var price);
        if (TryComp<MarketModifierComponent>(uid, out var priceMod))
        {
            price *= priceMod.Mod;
        }
        var stackPrototype = _protoMan.Index<StackPrototype>(component.CashType);
        _stack.Spawn((int) price, stackPrototype, uid.ToCoordinates());
        UpdatePalletConsoleInterface(uid);
    }

    private void OnCargoFTLStarted(EntityUid uid, CargoShuttleComponent component, ref FTLStartedEvent args)
    {
        var stationUid = _station.GetOwningStation(uid);

        // Called
        if (CargoMap == null ||
            args.FromMapUid != _mapManager.GetMapEntityId(CargoMap.Value) ||
            !TryComp<StationCargoOrderDatabaseComponent>(stationUid, out var orderDatabase))
        {
            return;
        }

        AddCargoContents(uid, component, orderDatabase);
        UpdateOrders(stationUid!.Value, orderDatabase);
        UpdateCargoShuttleConsoles(uid, component);
    }

    private void OnCargoFTLCompleted(EntityUid uid, CargoShuttleComponent component, ref FTLCompletedEvent args)
    {
        var xform = Transform(uid);
        // Recalled
        if (xform.MapID != CargoMap)
            return;

        var stationUid = _station.GetOwningStation(uid);

        if (TryComp<StationBankAccountComponent>(stationUid, out var bank))
        {
            SellPallets(uid, stationUid, out var amount);
            bank.Balance += (int) amount;
        }
    }

    #endregion

    private void OnRoundRestart(RoundRestartCleanupEvent ev)
    {
        CleanupCargoShuttle();

        if (_cfgManager.GetCVar(CCVars.GridFill))
            SetupCargoShuttle();
    }

    private void CleanupCargoShuttle()
    {
        if (CargoMap == null || !_mapManager.MapExists(CargoMap.Value))
        {
            CargoMap = null;
            DebugTools.Assert(!EntityQuery<CargoShuttleComponent>().Any());
            return;
        }

        _mapManager.DeleteMap(CargoMap.Value);
        CargoMap = null;

        // Shuttle may not have been in the cargo dimension (e.g. on the station map) so need to delete.
        var query = AllEntityQuery<CargoShuttleComponent>();

        while (query.MoveNext(out var uid, out var _))
        {
            if (TryComp<StationCargoOrderDatabaseComponent>(uid, out var station))
            {
                station.Shuttle = null;
            }

            QueueDel(uid);
        }
    }

    private void SetupCargoShuttle()
    {
        if (CargoMap != null && _mapManager.MapExists(CargoMap.Value))
        {
            return;
        }

        // It gets mapinit which is okay... buuutt we still want it paused to avoid power draining.
        CargoMap = _mapManager.CreateMap();
        var mapUid = _mapManager.GetMapEntityId(CargoMap.Value);
        var ftl = EnsureComp<FTLDestinationComponent>(_mapManager.GetMapEntityId(CargoMap.Value));
        ftl.Whitelist = new EntityWhitelist()
        {
            Components = new[]
            {
                _factory.GetComponentName(typeof(CargoShuttleComponent))
            }
        };

        _metaSystem.SetEntityName(mapUid, $"Trading post {_random.Next(1000):000}");

        _console.RefreshShuttleConsoles();
    }
}

/// <summary>
/// Event broadcast raised by-ref before it is sold and
/// deleted but after the price has been calculated.
/// </summary>
[ByRefEvent]
public readonly record struct EntitySoldEvent(EntityUid Station, HashSet<EntityUid> Sold);<|MERGE_RESOLUTION|>--- conflicted
+++ resolved
@@ -98,15 +98,11 @@
             return;
         }
         GetPalletGoods(gridUid, out var toSell, out var amount);
-<<<<<<< HEAD
         if (TryComp<MarketModifierComponent>(uid, out var priceMod))
         {
             amount *= priceMod.Mod;
         }
         _uiSystem.SetUiState(bui,
-=======
-        UserInterfaceSystem.SetUiState(bui,
->>>>>>> d7a6baf0
             new CargoPalletConsoleInterfaceState((int) amount, toSell.Count, true));
     }
 
@@ -358,7 +354,7 @@
         }
 
         AddCargoContents(uid, component, orderDatabase);
-        UpdateOrders(stationUid!.Value, orderDatabase);
+        UpdateOrders(orderDatabase);
         UpdateCargoShuttleConsoles(uid, component);
     }
 
