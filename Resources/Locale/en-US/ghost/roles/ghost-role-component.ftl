# also used in MakeGhostRuleWindow and MakeGhostRoleCommand
ghost-role-component-default-rules = You don't remember any of your previous life unless an administrator tells you otherwise.
                                     You are allowed to remember knowledge about the game in general, such as how to cook, how to use objects, etc.
                                     You are absolutely [color=red]NOT[/color] allowed to remember, say, the name, appearance, etc. of your previous character.

ghost-role-information-mouse-name = Mouse
ghost-role-information-mouse-description = A hungry and mischievous mouse.

ghost-role-information-mothroach-name = Mothroach
ghost-role-information-mothroach-description = A cute but mischievous mothroach.

ghost-role-information-giant-spider-name = Giant spider
ghost-role-information-giant-spider-description = Wreak havoc on the station's inhabitants!

ghost-role-information-cognizine-description = Made conscious with the magic of cognizine.

ghost-role-information-hamster-name = Hamster
ghost-role-information-hamster-description = A grumpy little ball of fluff.

ghost-role-information-hamlet-name = Hamlet the hamster.
ghost-role-information-hamlet-description = Lives in the station bridge, has a bit of a temper and is always hungry.

ghost-role-information-slimes-name = Slime
ghost-role-information-slimes-description = An ordinary slime with no special needs or interests. He just lives.
ghost-role-information-angry-slimes-description = Everything around you irritates your instincts, destroy them!

ghost-role-information-smile-name = Smile the Slime
ghost-role-information-smile-description = The sweetest creature in the world. Smile Slime!

ghost-role-information-punpun-name = Pun Pun
ghost-role-information-punpun-description = An honorable member of the monkey society in charge of the bar and helping the bartenders in any way he can.

ghost-role-information-xeno-name = Xeno
ghost-role-information-xeno-description = You are a xeno, co-operate with your hive to kill all crewmembers!
ghost-role-information-xeno-rules = You are an antagonist, smack, slash, and wack!

ghost-role-information-revenant-name = Revenant
ghost-role-information-revenant-description = You are a Revenant. Use your powers to harvest souls and unleash chaos upon the crew. Unlock new abilities with the essence you harvest.
ghost-role-information-revenant-rules = You are an antagonist, harvest, defile, and drive the crew insane.

ghost-role-information-kangaroo-name = Kangaroo
ghost-role-information-kangaroo-description = You're a kangaroo! Do whatever kangaroos do.

ghost-role-information-monkey-name = Monkey
ghost-role-information-monkey-description = Ook ook!

ghost-role-information-kobold-name = Kobold
ghost-role-information-kobold-description = Be the little gremlin you are, yell at people and beg for meat!

ghost-role-information-rat-king-name = Rat King
ghost-role-information-rat-king-description = You are the Rat King, scavenge food in order to produce rat minions to do your bidding.
ghost-role-information-rat-king-rules = You are an antagonist, scavenge, attack, and grow your hoard!

ghost-role-information-rat-servant-name = Rat Servant
ghost-role-information-rat-servant-description = You are a Rat Servant. You must follow your king's orders.
ghost-role-information-rat-servant-rules = You are an antagonist, scavenge, attack, and serve your king!

ghost-role-information-salvage-carp-name = Space carp on salvage wreck
ghost-role-information-salvage-carp-description = Defend the loot inside the salvage wreck!

ghost-role-information-sentient-carp-name = Sentient Carp
ghost-role-information-sentient-carp-description = Help the dragon flood the station with carps!

ghost-role-information-salvage-shark-name = Space sharkminnow on salvage wreck
ghost-role-information-salvage-shark-description = Help the younger fellow carp protect their prey. Smell the blood!

ghost-role-information-willow-name = Willow the kangaroo
ghost-role-information-willow-description = You're a kangaroo named willow! willow likes to box.

ghost-role-information-space-tick-name = Space tick
ghost-role-information-space-tick-description = Wreak havoc on the station!

ghost-role-information-salvage-tick-name = Space tick on salvage wreck
ghost-role-information-salvage-tick-description = Defend the loot inside the salvage wreck!

ghost-role-information-honkbot-name = Honkbot
ghost-role-information-honkbot-description = An artificial being of pure evil.

ghost-role-information-jonkbot-name = Jonkbot
ghost-role-information-jonkbot-description = An artificial being of pure evil.

ghost-role-information-mimebot-name = Mimebot
ghost-role-information-mimebot-description = A Mimebot, act like a mime but dont act like a greytider.

ghost-role-information-taxibot-name = TaxiBot
ghost-role-information-taxibot-description = Drive the station crew to their destination.

ghost-role-information-supplybot-name = SupplyBot
ghost-role-information-supplybot-description = Deliver goods around the station.

ghost-role-information-space-bear-name = Space bear
ghost-role-information-space-bear-description = You're a bear! Do bear things.

ghost-role-information-salvage-bear-name = Space bear on salvage wreck
ghost-role-information-salvage-bear-description = Defend the loot inside the salvage wreck!

ghost-role-information-space-kangaroo-name = Space kangaroo
ghost-role-information-space-kangaroo-description = You're a kangaroo! Do kangaroo things.

ghost-role-information-salvage-kangaroo-name = Space kangaroo on salvage wreck
ghost-role-information-salvage-kangaroo-description = Defend the loot inside the salvage wreck!

ghost-role-information-space-spider-name = Space spider
ghost-role-information-space-spider-description =  Space spiders are just as aggressive as regular spiders, feed.

ghost-role-information-salvage-spider-name = Space spider on salvage wreck
ghost-role-information-salvage-spider-description = Space spiders are just as aggressive as regular spiders, feed.

ghost-role-information-space-cobra-name = Space cobra
ghost-role-information-space-cobra-description = Space cobras really don't like guests, and will always snack on a visitor.

ghost-role-information-salvage-cobra-name = Space cobra on salvage wreck
ghost-role-information-salvage-cobra-description = Space cobras really don't like guests, and will always snack on a visitor.

ghost-role-information-salvage-flesh-name = Aberrant flesh on salvage wreck
ghost-role-information-salvage-flesh-description = Defend the loot inside the salvage wreck!

ghost-role-information-tropico-name = Tropico
ghost-role-information-tropico-description = The noble companion of Atmosia, and its most stalwart defender. Viva!

ghost-role-information-guardian-name = Guardian
ghost-role-information-guardian-description = Listen to your owner. Don't tank damage. Punch people hard.

ghost-role-information-holoparasite-name = Holoparasite
ghost-role-information-holoparasite-description = Listen to your owner. Don't tank damage. Punch people hard.

ghost-role-information-holoclown-name = Holoclown
ghost-role-information-holoclown-description = Listen to your owner. Utilize your pockets and hand to help your owner.

ghost-role-information-ifrit-name = Ifrit
ghost-role-information-ifrit-description = Listen to your owner. Don't tank damage. Punch people hard.

ghost-role-information-space-dragon-name = Space dragon
ghost-role-information-space-dragon-description = Call in 3 carp rifts and take over this quadrant! You have only 5 minutes in between each rift before you will disappear.
ghost-role-information-space-dragon-dungeon-description = Defend the expedition dungeon with your fishy comrades!

ghost-role-information-cluwne-name = Cluwne
ghost-role-information-cluwne-description = Become a pitiful cluwne, your only goal in life is to find a sweet release from your suffering (usually by being beaten to death). A cluwne is not an antagonist but may defend itself. Crewmembers may murder cluwnes freely.

ghost-role-information-skeleton-pirate-name = Skeleton Pirate
ghost-role-information-skeleton-pirate-description = Cause chaos and loot the station for treasure.

ghost-role-information-skeleton-biker-name = Skeleton Biker
ghost-role-information-skeleton-biker-description = Ride around on your sweet ride.

ghost-role-information-closet-skeleton-name = Closet Skeleton
ghost-role-information-closet-skeleton-description = Wreak havoc! You are a primordial force with no allegiance. Live happily with the crew or wage sweet skeletal war.

ghost-role-information-onestar-mecha-name = Onestar Mecha
ghost-role-information-onestar-mecha-description = You are an experimental mecha created by who-knows-what, all you know is that you have weapons and you detect fleshy moving targets nearby...
ghost-role-information-onestar-mecha-rules = Use your weapons to cause havoc. You are an antagonist.

ghost-role-information-remilia-name = Remilia, the chaplain's familiar
ghost-role-information-remilia-description = Obey your master. Eat fruit.
ghost-role-information-remilia-rules = You are an intelligent fruit bat. Follow the chaplain around. Don't cause any trouble unless the chaplain tells you to.

ghost-role-information-cerberus-name = Cerberus, Evil Famili
ghost-role-information-cerberus-description = Obey your master. Spread chaos.
ghost-role-information-cerberus-rules = You are an intelligent, demonic dog. Try to help the chaplain and any of his flock. As an antagonist, you're otherwise unrestrained.

ghost-role-information-ert-leader-name = ERT Leader
ghost-role-information-ert-leader-description = Lead a team of specialists to resolve the stations issues.

ghost-role-information-ert-janitor-name = ERT Janitor
ghost-role-information-ert-janitor-description = Assist with custodial efforts to resolve the stations issues.

ghost-role-information-ert-engineer-name = ERT Engineer
ghost-role-information-ert-engineer-description = Assist with engineering efforts to resolve the stations issues.

ghost-role-information-ert-security-name = ERT Security
ghost-role-information-ert-security-description = Assist with security efforts to resolve the stations issues.

ghost-role-information-ert-medical-name = ERT Medical
ghost-role-information-ert-medical-description = Assist with medical efforts to resolve the stations issues.

ghost-role-information-cburn-agent-name = CBURN Agent
ghost-role-information-cburn-agent-description = A highly trained CentCom agent, capable of dealing with various threats.

ghost-role-information-centcom-official-name = CentComm official
ghost-role-information-centcom-official-description = Perform CentComm related duties such as inspect the station, jotting down performance reviews for heads of staff, and managing the fax machine.

ghost-role-information-nukeop-rules = You are a syndicate operative tasked with the destruction of the station. As an antagonist, do whatever is required to complete this task.

ghost-role-information-loneop-name = Lone Operative
ghost-role-information-loneop-description = You are a lone nuclear operative. Destroy the station!
ghost-role-information-loneop-rules = You are a syndicate operative tasked with the destruction of the station. As an antagonist, do whatever is required to complete this task.

ghost-role-information-behonker-name = Behonker
ghost-role-information-behonker-description = You are an antagonist, bring death and honks to those who do not follow the honkmother.

<<<<<<< HEAD
ghost-role-information-Death-Squad-name = Death Squad Operative
ghost-role-information-Death-Squad-description = Prepare for an all-out offensive on the station. As a heavily armed operative, your mission is to obliterate all life in your path. No witnesses.

ghost-role-information-mothroach-name = Mothroach
ghost-role-information-mothroach-description = A cute but mischievous mothroach.
=======
ghost-role-information-hellspawn-name = Hellspawn
ghost-role-information-hellspawn-description = You are an antagonist, bring death to those who do not follow the great god Nar'Sie.

ghost-role-information-Death-Squad-name = Death Squad Operative
ghost-role-information-Death-Squad-description = One of Nanotrasen's top internal affairs agents. Await orders from CentComm or an official.

ghost-role-information-SyndiCat-name = SyndiCat
ghost-role-information-SyndiCat-description = You're the faithful trained pet of nuclear operatives with a microbomb. Serve your master to the death!
ghost-role-information-SyndiCat-rules = You're the faithful trained pet of nuclear operatives with a microbomb. Serve your master to the death!

ghost-role-information-Cak-name = Cak
ghost-role-information-Cak-description = You are the chef's favorite child. You're a living cake cat.
ghost-role-information-Cak-rules = You are a living edible sweet cat. Your task is to find your place in this world where everything wants to eat you.

ghost-role-information-BreadDog-name = BreadDog
ghost-role-information-BreadDog-description = You are the chef's favorite child. You're a living bread dog.
ghost-role-information-BreadDog-rules = You're an edible dog made of bread. Your task is to find your place in this world where everything wants to eat you.

ghost-role-information-exterminator-name = Exterminator
ghost-role-information-exterminator-description = You been been sent back in time to terminate a target with high importance to the future.
ghost-role-information-exterminator-rules = You are an antagonist and may kill anyone that tries to stop you, but killing the target is always your top priority.

ghost-role-information-space-ninja-name = Space Ninja
ghost-role-information-space-ninja-description = Use stealth and deception to sabotage the station.
ghost-role-information-space-ninja-rules = You are an elite mercenary of the Spider Clan. You aren't required to follow your objectives, yet your NINJA HONOR demands you try.

ghost-role-information-syndicate-reinforcement-name = Syndicate Agent
ghost-role-information-syndicate-reinforcement-description = Someone needs reinforcements. You, the first person the syndicate could find, will help them.
ghost-role-information-syndicate-reinforcement-rules = Normal syndicate antagonist rules apply. Work with whoever called you in, and don't harm them.

ghost-role-information-syndicate-monkey-reinforcement-name = Syndicate Monkey Agent
ghost-role-information-syndicate-monkey-reinforcement-description = Someone needs reinforcements. You, a trained monkey, will help them.
ghost-role-information-syndicate-monkey-reinforcement-rules = Normal syndicate antagonist rules apply. Work with whoever called you in, and don't harm them.
>>>>>>> dfbf47c3
<|MERGE_RESOLUTION|>--- conflicted
+++ resolved
@@ -188,13 +188,6 @@
 ghost-role-information-behonker-name = Behonker
 ghost-role-information-behonker-description = You are an antagonist, bring death and honks to those who do not follow the honkmother.
 
-<<<<<<< HEAD
-ghost-role-information-Death-Squad-name = Death Squad Operative
-ghost-role-information-Death-Squad-description = Prepare for an all-out offensive on the station. As a heavily armed operative, your mission is to obliterate all life in your path. No witnesses.
-
-ghost-role-information-mothroach-name = Mothroach
-ghost-role-information-mothroach-description = A cute but mischievous mothroach.
-=======
 ghost-role-information-hellspawn-name = Hellspawn
 ghost-role-information-hellspawn-description = You are an antagonist, bring death to those who do not follow the great god Nar'Sie.
 
@@ -227,5 +220,4 @@
 
 ghost-role-information-syndicate-monkey-reinforcement-name = Syndicate Monkey Agent
 ghost-role-information-syndicate-monkey-reinforcement-description = Someone needs reinforcements. You, a trained monkey, will help them.
-ghost-role-information-syndicate-monkey-reinforcement-rules = Normal syndicate antagonist rules apply. Work with whoever called you in, and don't harm them.
->>>>>>> dfbf47c3
+ghost-role-information-syndicate-monkey-reinforcement-rules = Normal syndicate antagonist rules apply. Work with whoever called you in, and don't harm them.