--- conflicted
+++ resolved
@@ -4,13 +4,8 @@
 job-description-botanist = Grow food for the chef, drugs for medbay, and other plants to keep yourself entertained.
 job-description-borg = Half-human, Half-machine. Follow your laws, serve the crew, and hound the science team for upgrades.
 job-description-boxer = Fight your way to the top! Challenge the head of personnel and get brigged when you win. Currently available on Core and Origin Station.
-<<<<<<< HEAD
 job-description-brigmedic = Fight in the rear of the sheriff's service, for the lives of your comrades! You are the first and last hope of your squad. Hippocrates bless you.
-job-description-cadet = Learn the basics of arresting criminals and managing the brig.
-=======
-job-description-brigmedic = Fight in the rear of the security service, for the lives of your comrades! You are the first and last hope of your squad. Hippocrates bless you.
 job-description-cadet = Learn the basics of arresting criminals and managing the brig. Listen to your supervisors and feel free to ask them for any help.
->>>>>>> 76823cc5
 job-description-captain = Keep the station running, delegate work to the other heads of staff, and exert your will.
 job-description-cargotech = Deal with requisitions and deliveries, pilot the cargo shuttle to the trade station and back, and work with others to make ludicrous amounts of cash and then waste it all gambling.
 job-description-ce = Manage the engineering department to ensure power, atmospherics, and the hull are in perfect shape.
@@ -30,13 +25,8 @@
 job-description-ertmedic = Ensure that the crew of the station is kept alive and healthy.
 job-description-ertsecurity = Ensure that any active threats to the station are put to rest.
 job-description-hop = Handle access reassignment fairly using your ID console, manage the service department, and keep Ian safe.
-<<<<<<< HEAD
 job-description-hos = Manage your department and keep them efficient, quell dissent, and keep the sector safe.
 job-description-intern = Learn the basics of administering medicine, cloning the dead, and creating chemicals.
-=======
-job-description-hos = Manage your security force and keep them efficient, quell dissent, and keep the other heads of staff safe.
-job-description-intern = Learn the basics of administering medicine, basic chemicals and using medical tools.
->>>>>>> 76823cc5
 job-description-janitor = Keep the station clean of any trash or slipping hazards, and help deal with rat infestations.
 job-description-lawyer = Ensure that every prisoner or criminal receives a fair judgment and trial if necessary.
 job-description-librarian = Manage the library, give out knowledge to any who seek it, and report on activities aboard the station.
@@ -46,7 +36,6 @@
 job-description-psychologist = Provide emotional support to traumatized crew. Currently available on Box, Marathon and Origin Stations.
 job-description-qm = Manage the supplies of the station & the cargo department, keep the salvage specialists working, make sure all orders are fulfilled, and keep the money flowing.
 job-description-rd = Manage the science department, unlocking technologies, acquiring & researching artifacts, and performing experiments.
-<<<<<<< HEAD
 job-description-research-assistant = Learn the basics of how to research various artifacts and anomalies.
 job-description-reporter = Entertain & inform the crew with your vibrant journalism through wireless cameras and the radio. Currently available on Bagel Station and Core.
 job-description-salvagespec = Use the salvage magnet to draw in derelicts & asteroids to loot and enrich the station, and fight off any space fauna along the way.
@@ -58,15 +47,4 @@
 job-description-senior-engineer = Teach new engineers the basics of the station's engine, repairing, atmospherics and power.
 job-description-senior-researcher = Teach new scientists the basics of item printing, artifact research and anomalous objects.
 job-description-senior-physician = Teach new medics the basics of tending to the wounded, chemistry, diagnosing the diseased and disposing of the dead.
-job-description-senior-officer = Teach new deputies the basics of searches, preforming arrests, prison times and how to properly shoot a firearm.
-=======
-job-description-research-assistant = Learn the basics of how to research various artifacts, anomalies and robotics.
-job-description-reporter = Entertain & inform the crew with your vibrant journalism through wireless cameras, the radio and the news. Currently available on Bagel Station, Core and Origin.
-job-description-salvagespec = Use the salvage magnet to draw in detatched scraps & asteroids to loot and enrich the station, build a salvage ship and then travel to new planets, while fighting off any space fauna along the way.
-job-description-scientist = Research alien artifacts, unlock new technologies, build newer and better machines around the station, and make everything run more efficiently.
-job-description-security = Catch criminals and enemies of the station, enforce the law, and ensure that the station does not fall into disarray.
-job-description-serviceworker = Learn the basics of bartending, cooking, and growing plants.
-job-description-visitor = Enjoy your visit to the station.
-job-description-warden = Patrol the security department, ensure that no one is stealing from the armory, and make sure that all prisoners are processed and let out when their time is up.
-job-description-zookeeper = Put on a joyful display of cute animals and space carps for all the crew to see. Currently available on Gemini Station.
->>>>>>> 76823cc5
+job-description-senior-officer = Teach new deputies the basics of searches, preforming arrests, prison times and how to properly shoot a firearm.