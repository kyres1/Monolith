{
  "version": 1,
  "license": "CC-BY-SA-3.0",
  "copyright": "Taken from tgstation at commit https://github.com/tgstation/tgstation/commit/6665eec76c98a4f3f89bebcd10b34b47dcc0b8ae. vox state by Flareguy",
  "size": {
    "x": 32,
    "y": 32
  },
  "states": [
    {
      "name": "icon"
    },
    {
      "name": "equipped-HELMET",
      "directions": 4
    },
    {
<<<<<<< HEAD
      "name": "equipped-HELMET-vulpkanin",
=======
      "name": "equipped-HELMET-vox",
>>>>>>> 9a68cf0b
      "directions": 4
    }
  ]
}<|MERGE_RESOLUTION|>--- conflicted
+++ resolved
@@ -15,11 +15,11 @@
       "directions": 4
     },
     {
-<<<<<<< HEAD
       "name": "equipped-HELMET-vulpkanin",
-=======
+      "directions": 4
+    },
+    {
       "name": "equipped-HELMET-vox",
->>>>>>> 9a68cf0b
       "directions": 4
     }
   ]
