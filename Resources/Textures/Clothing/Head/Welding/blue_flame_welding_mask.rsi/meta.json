--- conflicted
+++ resolved
@@ -18,19 +18,18 @@
       "directions": 4
     },
     {
-        "name": "equipped-HELMET-vulpkanin",
-        "directions": 4
+      "name": "equipped-HELMET-vulpkanin",
+      "directions": 4
     },
     {
       "name": "up-equipped-HELMET",
       "directions": 4
     },
     {
-<<<<<<< HEAD
-        "name": "up-equipped-HELMET-vulpkanin",
-        "directions": 4
-      },
-=======
+      "name": "up-equipped-HELMET-vulpkanin",
+      "directions": 4
+    },
+    {
       "name": "equipped-HELMET-vox",
       "directions": 4
     },
@@ -38,7 +37,6 @@
       "name": "up-equipped-HELMET-vox",
       "directions": 4
     },
->>>>>>> 13dbb95d
     {
       "name": "inhand-left",
       "directions": 4
