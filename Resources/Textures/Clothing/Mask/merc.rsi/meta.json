{
  "version": 1,
  "license": "CC-BY-SA-3.0",
  "copyright": "modified sprite from Jackal298 based on the sprite from tgstation at commit https://github.com/tgstation/tgstation/commit/4f6190e2895e09116663ef282d3ce1d8b35c032e. Reptilian edit by Nairod(Github), equipped-MASK-vox state taken from /vg/station at commit https://github.com/vgstation-coders/vgstation13/commit/4638130fab5ff0e9faa220688811349d3297a33e and modified to look like mercenary gas mask by Flareguy",
  "size": {
    "x": 32,
    "y": 32
  },
  "states": [
    {
      "name": "icon"
    },
    {
      "name": "equipped-MASK",
      "directions": 4
    },
    {
<<<<<<< HEAD
        "name": "equipped-MASK-vulpkanin",
        "directions": 4
    },
    {
      "name": "inhand-left",
=======
      "name": "equipped-MASK-reptilian",
>>>>>>> 9a68cf0b
      "directions": 4
    },
    {
      "name": "equipped-MASK-vox",
      "directions": 4
    },
    {
      "name": "inhand-left",
      "directions": 4
    },
    {
      "name": "inhand-right",
      "directions": 4
    }
  ]
}<|MERGE_RESOLUTION|>--- conflicted
+++ resolved
@@ -15,19 +15,15 @@
       "directions": 4
     },
     {
-<<<<<<< HEAD
-        "name": "equipped-MASK-vulpkanin",
-        "directions": 4
-    },
-    {
-      "name": "inhand-left",
-=======
       "name": "equipped-MASK-reptilian",
->>>>>>> 9a68cf0b
       "directions": 4
     },
     {
       "name": "equipped-MASK-vox",
+      "directions": 4
+    },
+    {
+      "name": "equipped-MASK-vulpkanin",
       "directions": 4
     },
     {
