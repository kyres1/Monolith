{
  "version": 1,
  "license": "CC-BY-SA-3.0",
<<<<<<< HEAD
  "copyright": "Taken from tgstation at https://github.com/tgstation/tgstation/commit/e1142f20f5e4661cb6845cfcf2dd69f864d67432. paper_stamp-syndicate by Veritius. paper_receipt, paper_receipt_horizontal by eoineoineoin. pen_centcom is a resprited version of pen_cap by PuroSlavKing (Github). New stamp- icons taken from tgstation at https://github.com/tgstation/tgstation/commit/fb1012102257b7b0a08d861fd2b8ba963c416e93. stamp-warden is a darker version of stamp-hos. stamp-psychologist&stamp-lawyer icons recolored based off tgstation stamp_hos, using palette from stamp_cmo by someStupidHen",
=======
  "copyright": "Taken from tgstation at https://github.com/tgstation/tgstation/commit/e1142f20f5e4661cb6845cfcf2dd69f864d67432. paper_stamp-syndicate by Veritius. paper_receipt, paper_receipt_horizontal by eoineoineoin. pen_centcom is a resprited version of pen_cap by PuroSlavKing (Github). Luxury pen is drawn by Ubaser.",
>>>>>>> dfbf47c3
  "size": {
    "x": 32,
    "y": 32
  },
  "states": [
    {
      "name": "envelope_closed"
    },
    {
      "name": "envelope_open"
    },
    {
      "name": "envelope_open_overlay"
    },
    {
      "name": "envelope_torn"
    },
    {
      "name": "envelope_torn_overlay"
    },
    {
      "name": "folder-base"
    },
    {
      "name": "folder-colormap"
    },
    {
      "name": "folder-white"
    },
    {
      "name": "folder-centcom"
    },
    {
      "name": "folder-overlay-paper"
    },
    {
      "name": "folder-sec-doc"
    },
    {
      "name": "label_cart"
    },
    {
      "name": "labeler0"
    },
    {
      "name": "labeler1"
    },
    {
      "name": "labeler_e"
    },
    {
      "name": "nano_paper"
    },
    {
      "name": "nano_paper_words",
      "delays": [
        [
          0.1,
          0.1,
          0.1,
          0.1,
          0.1,
          0.1,
          0.1,
          0.1,
          0.1,
          0.1
        ]
      ]
    },
    {
      "name": "newspaper"
    },
    {
      "name": "np_dispenser"
    },
    {
      "name": "np_dispenser_empty"
    },
    {
      "name": "pamphlet"
    },
    {
      "name": "paper"
    },
    {
      "name": "paper_bin0"
    },
    {
      "name": "paper_bin1"
    },
    {
      "name": "paper_plane"
    },
    {
      "name": "paper_talisman"
    },
    {
      "name": "paper_talisman_armor"
    },
    {
      "name": "paper_talisman_blind"
    },
    {
      "name": "paper_talisman_communicate"
    },
    {
      "name": "paper_talisman_conceal"
    },
    {
      "name": "paper_talisman_deafen"
    },
    {
      "name": "paper_talisman_emp"
    },
    {
      "name": "paper_talisman_newtome"
    },
    {
      "name": "paper_talisman_revealrunes"
    },
    {
      "name": "paper_talisman_runestun"
    },
    {
      "name": "paper_talisman_supply"
    },
    {
      "name": "paper_talisman_travel"
    },
    {
      "name": "paper_talisman_travel_unused"
    },
    {
      "name": "paper_words"
    },
    {
      "name": "paper_words-blood"
    },
    {
      "name": "paper_receipt"
    },
    {
      "name": "paper_receipt_words"
    },
    {
      "name": "paper_receipt_horizontal"
    },
    {
      "name": "paper_receipt_horizontal_words"
    },
    {
      "name": "paper_dotmatrix"
    },
    {
      "name": "paper_dotmatrix_words"
    },
    {
      "name": "pen"
    },
    {
      "name": "pen_cap"
    },
    {
      "name": "pen_centcom"
    },
    {
      "name": "pen_hop"
    },
    {
      "name": "overpriced_pen"
    },
    {
      "name": "luxury_pen"
    },
    {
      "name": "pen_blue"
    },
    {
      "name": "pen_red"
    },
    {
      "name": "pen-inhand-left",
      "directions": 4
    },
    {
      "name": "pen-inhand-right",
      "directions": 4
    },
    {
      "name": "scrap"
    },
    {
      "name": "scrap_bloodied"
    },
    {
      "name": "paper_stamp-cap"
    },
    {
      "name": "paper_stamp-ce"
    },
    {
      "name": "paper_stamp-centcom"
    },
    {
      "name": "paper_stamp-chaplain"
    },
    {
      "name": "paper_stamp-clown"
    },
    {
      "name": "paper_stamp-cmo"
    },
    {
      "name": "paper_stamp-deny"
    },
    {
      "name": "paper_stamp-hop"
    },
    {
      "name": "paper_stamp-hos"
    },
    {
      "name": "paper_stamp-ok"
    },
    {
      "name": "paper_stamp-mime"
    },
    {
      "name": "paper_stamp-qm"
    },
    {
      "name": "paper_stamp-rd"
    },
    {
      "name": "paper_stamp-syndicate"
    },
    {
      "name": "paper_stamp-trader"
    },
    {
      "name": "paper_stamp-warden"
    },
    {
<<<<<<< HEAD
      "name": "stamp-warden"
    },
    {
      "name": "paper_stamp-psychologist"
    },
    {
      "name": "paper_stamp-lawyer"
    },
    {
      "name": "paper_stamp-stc"
    },
    {
      "name": "stamp-psychologist"
    },
    {
      "name": "stamp-lawyer"
    },
    {
      "name": "stamp-stc"
=======
      "name": "paper_stamp-generic"
>>>>>>> dfbf47c3
    }
  ]
}<|MERGE_RESOLUTION|>--- conflicted
+++ resolved
@@ -1,11 +1,7 @@
 {
   "version": 1,
   "license": "CC-BY-SA-3.0",
-<<<<<<< HEAD
-  "copyright": "Taken from tgstation at https://github.com/tgstation/tgstation/commit/e1142f20f5e4661cb6845cfcf2dd69f864d67432. paper_stamp-syndicate by Veritius. paper_receipt, paper_receipt_horizontal by eoineoineoin. pen_centcom is a resprited version of pen_cap by PuroSlavKing (Github). New stamp- icons taken from tgstation at https://github.com/tgstation/tgstation/commit/fb1012102257b7b0a08d861fd2b8ba963c416e93. stamp-warden is a darker version of stamp-hos. stamp-psychologist&stamp-lawyer icons recolored based off tgstation stamp_hos, using palette from stamp_cmo by someStupidHen",
-=======
-  "copyright": "Taken from tgstation at https://github.com/tgstation/tgstation/commit/e1142f20f5e4661cb6845cfcf2dd69f864d67432. paper_stamp-syndicate by Veritius. paper_receipt, paper_receipt_horizontal by eoineoineoin. pen_centcom is a resprited version of pen_cap by PuroSlavKing (Github). Luxury pen is drawn by Ubaser.",
->>>>>>> dfbf47c3
+  "copyright": "Taken from tgstation at https://github.com/tgstation/tgstation/commit/e1142f20f5e4661cb6845cfcf2dd69f864d67432. paper_stamp-syndicate by Veritius. paper_receipt, paper_receipt_horizontal by eoineoineoin. pen_centcom is a resprited version of pen_cap by PuroSlavKing (Github). New stamp- icons taken from tgstation at https://github.com/tgstation/tgstation/commit/fb1012102257b7b0a08d861fd2b8ba963c416e93. stamp-warden is a darker version of stamp-hos. stamp-psychologist&stamp-lawyer icons recolored based off tgstation stamp_hos, using palette from stamp_cmo by someStupidHen Luxury pen is drawn by Ubaser.",
   "size": {
     "x": 32,
     "y": 32
@@ -247,10 +243,6 @@
       "name": "paper_stamp-trader"
     },
     {
-      "name": "paper_stamp-warden"
-    },
-    {
-<<<<<<< HEAD
       "name": "stamp-warden"
     },
     {
@@ -270,9 +262,6 @@
     },
     {
       "name": "stamp-stc"
-=======
-      "name": "paper_stamp-generic"
->>>>>>> dfbf47c3
     }
   ]
 }