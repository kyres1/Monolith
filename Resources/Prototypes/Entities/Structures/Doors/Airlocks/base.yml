﻿- type: entity
  id: Airlock
  parent: BaseStructure
  name: airlock
  description: It opens, it closes, and maybe crushes you.
  components:
  - type: InteractionOutline
  - type: Sprite
    netsync: false
    drawdepth: Mobs # They're on the same layer as mobs, perspective.
    sprite: Structures/Doors/Airlocks/Standard/basic.rsi
    layers:
    - state: closed
      map: ["enum.DoorVisualLayers.Base"]
    - state: closed_unlit
      shader: unshaded
      map: ["enum.DoorVisualLayers.BaseUnlit"]
    - state: welded
      map: ["enum.DoorVisualLayers.BaseWelded"]
    - state: bolted_unlit
      shader: unshaded
      map: ["enum.DoorVisualLayers.BaseBolted"]
    - state: panel_open
      map: ["enum.WiresVisualLayers.MaintenancePanel"]
  - type: Physics
    fixtures:
    - shape:
        !type:PhysShapeAabb
          bounds: "-0.49,-0.49,0.49,0.49" # don't want this colliding with walls or they won't close
      mass: 100
      mask:
      - MobImpassable
      layer:
      - Opaque
      - Impassable
      - MobImpassable
      - VaultImpassable
      - SmallImpassable
  - type: Door
    board: DoorElectronics
    openSound:
      path: /Audio/Machines/airlock_open.ogg
    closeSound:
      path: /Audio/Machines/airlock_close.ogg
    denySound:
      path: /Audio/Machines/airlock_deny.ogg
  - type: Airlock
  - type: Appearance
    visuals:
    - type: AirlockVisualizer
<<<<<<< HEAD
      open_sound:
        path: /Audio/Machines/airlock_open.ogg
      close_sound:
        path: /Audio/Machines/airlock_close.ogg
      deny_sound:
        path: /Audio/Machines/airlock_deny.ogg
=======
>>>>>>> 9f64592a
    - type: WiresVisualizer
  - type: ApcPowerReceiver
  - type: Wires
    BoardName: "Airlock Control"
    LayoutId: Airlock
  - type: UserInterface
    interfaces:
    - key: enum.WiresUiKey.Key
      type: WiresBoundUserInterface
  - type: Airtight
    fixVacuum: true
  - type: Occluder
  - type: Damageable
    resistances: metallicResistances
  - type: Destructible
    thresholds:
    - trigger:
        !type:DamageTrigger
        damage: 500
      behaviors:
      - !type:DoActsBehavior
        acts: ["Destruction"]
  - type: Construction
    graph: airlock
    node: airlock
  - type: IconSmooth
    key: walls
    mode: NoSprite
  placement:
    mode: SnapgridCenter<|MERGE_RESOLUTION|>--- conflicted
+++ resolved
@@ -48,15 +48,6 @@
   - type: Appearance
     visuals:
     - type: AirlockVisualizer
-<<<<<<< HEAD
-      open_sound:
-        path: /Audio/Machines/airlock_open.ogg
-      close_sound:
-        path: /Audio/Machines/airlock_close.ogg
-      deny_sound:
-        path: /Audio/Machines/airlock_deny.ogg
-=======
->>>>>>> 9f64592a
     - type: WiresVisualizer
   - type: ApcPowerReceiver
   - type: Wires
