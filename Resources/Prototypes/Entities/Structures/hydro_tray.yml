- type: entity
  name: hydroponics tray
  parent: [ hydroponicsSoil, SmallConstructibleMachine]
  id: hydroponicsTray
  description: An interstellar-grade space farmplot allowing for rapid growth and selective breeding of crops. Just... keep in mind the space weeds.
  components:
  - type: Fixtures
    fixtures:
      fix1:
        shape:
          !type:PhysShapeAabb
          bounds: "-0.45,-0.45,0.45,0.1"
        density: 190
        hard: true
        mask:
        - MachineMask
        layer:
<<<<<<< HEAD
        - MachineLayer
=======
        - BulletImpassable
>>>>>>> 6829630d
  - type: Anchorable
  - type: Pullable
  - type: Sprite
    layers:
      - sprite: Structures/Hydroponics/containers.rsi
        state: hydrotray3
      - sprite: Structures/Hydroponics/overlays.rsi
        state: lowhealth3
        map: [ "health_alert" ]
        visible: false
      - sprite: Structures/Hydroponics/overlays.rsi
        state: lowwater3
        map: [ "water_alert" ]
        visible: false
      - sprite: Structures/Hydroponics/overlays.rsi
        state: lownutri3
        map: [ "nutri_alert" ]
        visible: false
      - sprite: Structures/Hydroponics/overlays.rsi
        state: alert3
        map: [ "undefined_alert" ]
        visible: false
      - sprite: Structures/Hydroponics/overlays.rsi
        state: harvest3
        map: [ "harvest_alert" ]
        visible: false
  - type: Appearance
  - type: GenericVisualizer
    visuals:
      enum.PlantHolderVisuals.HealthLight:
        health_alert:
          True: { visible: true }
          False: { visible: false }
      enum.PlantHolderVisuals.WaterLight:
        water_alert:
          True: { visible: true }
          False: { visible: false }
      enum.PlantHolderVisuals.NutritionLight:
        nutri_alert:
          True: { visible: true }
          False: { visible: false }
      enum.PlantHolderVisuals.AlertLight:
        undefined_alert:
          True: { visible: true }
          False: { visible: false }
      enum.PlantHolderVisuals.HarvestLight:
        harvest_alert:
          True: { visible: true }
          False: { visible: false }
  - type: PlantHolder
    drawWarnings: true
  - type: Destructible
    thresholds:
    - trigger:
        !type:DamageTrigger
        damage: 100
      behaviors:
      - !type:ChangeConstructionNodeBehavior
        node: machineFrame
      - !type:PlaySoundBehavior
        sound:
          collection: MetalGlassBreak
      - !type:DoActsBehavior
        acts: ["Destruction"]
  - type: Machine
    board: HydroponicsTrayMachineCircuitboard
  - type: WiresPanel
  - type: AmbientSound
    volume: -9
    range: 5
    sound:
      path: /Audio/Ambience/Objects/flowing_water_open.ogg
  - type: Climbable
  - type: GuideHelp
    guides:
    - Botany

- type: entity
  parent: hydroponicsTray
  id: HydroponicsTrayEmpty
  suffix: Empty
  components:
  - type: PlantHolder
    waterLevel: 0
    nutritionLevel: 0
    # for the lights to update immediately
    updateSpriteAfterUpdate: true<|MERGE_RESOLUTION|>--- conflicted
+++ resolved
@@ -15,11 +15,7 @@
         mask:
         - MachineMask
         layer:
-<<<<<<< HEAD
-        - MachineLayer
-=======
         - BulletImpassable
->>>>>>> 6829630d
   - type: Anchorable
   - type: Pullable
   - type: Sprite
