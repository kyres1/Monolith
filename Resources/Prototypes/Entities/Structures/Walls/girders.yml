- type: entity
  id: Girder
  parent: BaseStructureDynamic
  name: girder
  description: A large structural assembly made out of metal; It requires a layer of metal before it can be considered a wall.
  components:
  - type: Transform
    anchored: true
    noRot: false
  - type: Physics
    bodyType: Static
  - type: Fixtures
    fixtures:
      fix1:
        shape:
          !type:PhysShapeAabb
          bounds: "-0.45,-0.45,0.45,0.45"
        density: 60
        mask:
        - TableMask # Frontier - Stop AI Abuse - MachineMask<TableMask
        layer:
        - TableLayer # Frontier - Stop AI Abuse - GlassAirlockLayer<TableLayer
  - type: InteractionOutline
  - type: Construction
    graph: Girder
    node: girder
  - type: Sprite
    sprite: Structures/Walls/solid.rsi
    state: wall_girder
  - type: Damageable
    damageContainer: StructuralInorganic
    damageModifierSet: StructuralMetallic
  - type: Destructible
    thresholds:
    - trigger:
        !type:DamageTrigger
        damage: 200
      behaviors: #excess damage, don't spawn entities.
      - !type:DoActsBehavior
        acts: [ "Destruction" ]
    - trigger:
        !type:DamageTrigger
        damage: 50
      behaviors:
      - !type:SpawnEntitiesBehavior
        spawn:
          SheetSteel1:
            min: 1
            max: 1
      - !type:DoActsBehavior
        acts: [ "Destruction" ]
      - !type:PlaySoundBehavior
        sound:
          collection: MetalBreak
  - type: StaticPrice
<<<<<<< HEAD
    price: 10
  - type: Climbable # Frontier - Stop AI Abuse
=======
    price: 30
>>>>>>> a7e29f28

- type: entity
  id: ReinforcedGirder
  parent: Girder
  name: reinforced girder
  description: A large structural assembly made out of metal and plasteel; It requires a layer of plasteel before it can be considered a reinforced wall.
  components:
    - type: Sprite
      sprite: Structures/Walls/solid.rsi
      state: reinforced_wall_girder
    - type: Construction
      graph: Girder
      node: reinforcedGirder
    - type: Destructible
      thresholds:
        - trigger:
            !type:DamageTrigger
            damage: 200
          behaviors:
            - !type:DoActsBehavior
              acts: [ "Destruction" ]
            - !type:PlaySoundBehavior
              sound:
                collection: MetalBreak
        - trigger:
            !type:DamageTrigger
            damage: 50
          behaviors:
            - !type:SpawnEntitiesBehavior
              spawn:
                SheetSteel1:
                  min: 1
                  max: 1
                SheetPlasteel1:
                  min: 1
                  max: 1
            - !type:DoActsBehavior
              acts: [ "Destruction" ]
            - !type:PlaySoundBehavior
              sound:
                collection: MetalBreak
    - type: StaticPrice
      price: 130

- type: entity
  id: ClockworkGirder
  parent: ReinforcedGirder
  name: wall gear
  description: A large gear with mounting brackets for additional plating; This could be made into a wall with more brass plating.
  components:
    - type: Sprite
      sprite: Structures/Walls/clock.rsi
      state: wall_gear
    - type: Construction
      graph: ClockworkGirder
      node: clockGirder
    - type: StaticPrice
      price: 75
    - type: Destructible
      thresholds:
        - trigger:
            !type:DamageTrigger
            damage: 200
          behaviors:
            - !type:DoActsBehavior
              acts: [ "Destruction" ]
            - !type:PlaySoundBehavior
              sound:
                collection: MetalBreak
        - trigger:
            !type:DamageTrigger
            damage: 50
          behaviors:
            - !type:SpawnEntitiesBehavior
              spawn:
                SheetBrass1:
                  min: 1
                  max: 2
                PartRodMetal1:
                  min: 1
                  max: 2
            - !type:DoActsBehavior
              acts: [ "Destruction" ]
            - !type:PlaySoundBehavior
              sound:
                collection: MetalBreak<|MERGE_RESOLUTION|>--- conflicted
+++ resolved
@@ -53,12 +53,8 @@
         sound:
           collection: MetalBreak
   - type: StaticPrice
-<<<<<<< HEAD
-    price: 10
+    price: 10 # Frontier: 30<10
   - type: Climbable # Frontier - Stop AI Abuse
-=======
-    price: 30
->>>>>>> a7e29f28
 
 - type: entity
   id: ReinforcedGirder
@@ -101,7 +97,7 @@
               sound:
                 collection: MetalBreak
     - type: StaticPrice
-      price: 130
+      price: 25 # Frontier: 130<25
 
 - type: entity
   id: ClockworkGirder
@@ -116,7 +112,7 @@
       graph: ClockworkGirder
       node: clockGirder
     - type: StaticPrice
-      price: 75
+      price: 25 # Frontier: 75<25
     - type: Destructible
       thresholds:
         - trigger:
