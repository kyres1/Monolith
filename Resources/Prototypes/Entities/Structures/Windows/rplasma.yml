--- conflicted
+++ resolved
@@ -105,10 +105,7 @@
       - !type:DoActsBehavior
         acts: [ "Destruction" ]
   - type: StaticPrice
-<<<<<<< HEAD
     price: 30
-=======
-    price: 66
 
 - type: entity
   parent: ReinforcedPlasmaWindow
@@ -148,5 +145,4 @@
       sprite: Structures/Windows/cracks_diagonal.rsi
   - type: Construction
     graph: WindowDiagonal
-    node: reinforcedPlasmaWindowDiagonal
->>>>>>> dfbf47c3
+    node: reinforcedPlasmaWindowDiagonal