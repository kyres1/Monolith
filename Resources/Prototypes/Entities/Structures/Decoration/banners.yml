- type: entity
  id: BannerBase
  parent: BaseStructureDynamic
  name: base banner
  description: It's the concept of a banner, you shouldn't be seeing this.
  abstract: true
  components:
  - type: Sprite
    sprite: _NF/Structures/Decoration/banner.rsi # Frontier - unique sprites
    state: banner
    noRot: true
  - type: Transform
    noRot: true
  - type: Fixtures
    fixtures:
      fix1:
        shape:
          !type:PhysShapeCircle
          radius: 0.2
        density: 190
        mask:
        - TableMask # Frontier - MachineMask<TableMask
        # layer:
        # - Opaque
        # - MidImpassable
        # - HighImpassable
        # - BulletImpassable
  - type: InteractionOutline
<<<<<<< HEAD
# Frontier
=======
  - type: Damageable
    damageContainer: StructuralInorganic
>>>>>>> a7e29f28
  - type: Destructible
    thresholds:
    - trigger:
        !type:DamageTrigger
<<<<<<< HEAD
        damage: 25
      behaviors:
      - !type:DoActsBehavior
        acts: ["Destruction"]
      - !type:SpawnEntitiesBehavior
        spawn:
          MaterialCloth1:
            min: 1
            max: 2
          SheetSteel1:
            min: 1
            max: 2
=======
        damage: 100
      behaviors:
      - !type:DoActsBehavior
        acts: [ "Destruction" ]
>>>>>>> a7e29f28

- type: entity
  id: BannerNanotrasen
  parent: BannerBase
  name: nanotrasen banner
  description: A banner displaying the Nanotrasen logo. It looks rather cheap.
  components:
  - type: Sprite
    sprite: _NF/Structures/Decoration/banner.rsi # Frontier - unique sprites
    state: banner
  - type: Construction # Frontier
    graph: BannersGraph # Frontier
    node: BannerNanotrasenNode # Frontier

- type: entity
  id: BannerCargo
  parent: BannerBase
  name: cargo banner
  description: A banner displaying the colors of the cargo department. # Frontier - description change
  components:
  - type: Sprite
    sprite: _NF/Structures/Decoration/banner.rsi # Frontier - unique sprites
    state: banner_cargo
  - type: Construction # Frontier
    graph: BannersGraph # Frontier
    node: BannerCargoNode # Frontier

- type: entity
  id: BannerEngineering
  parent: BannerBase
  name: engineering banner
  description: A banner displaying the colors of the engineering department. Scrungularty.
  components:
  - type: Sprite
    sprite: _NF/Structures/Decoration/banner.rsi # Frontier - unique sprites
    state: banner_engineering
  - type: Construction # Frontier
    graph: BannersGraph # Frontier
    node: BannerEngineeringNode # Frontier

- type: entity
  id: BannerMedical
  parent: BannerBase
  name: medical banner
  description: A banner displaying the colors of the medical department. How sterile.
  components:
  - type: Sprite
    sprite: _NF/Structures/Decoration/banner.rsi # Frontier - unique sprites
    state: banner_medical
  - type: Construction # Frontier
    graph: BannersGraph # Frontier
    node: BannerMedicalNode # Frontier

- type: entity
  id: BannerRevolution
  parent: BannerBase
  name: revolution banner
  description: A banner displaying revolution. Viva!
  components:
  - type: Sprite
    sprite: _NF/Structures/Decoration/banner.rsi # Frontier - unique sprites
    state: banner_revolution
  - type: Construction # Frontier
    graph: BannersGraph # Frontier
    node: BannerRevolutionNode # Frontier

- type: entity
  id: BannerSyndicate
  parent: BannerBase
  name: syndicate banner
  description: A banner from which, according to the syndicate, you should feel hatred for NT.
  components:
  - type: Sprite
    sprite: _NF/Structures/Decoration/banner.rsi # Frontier - unique sprites
    state: banner_syndicate
  - type: Construction # Frontier
    graph: BannersGraph # Frontier
    node: BannerSyndicateNode # Frontier

- type: entity
  id: BannerScience
  parent: BannerBase
  name: science banner
  description: A banner displaying the colors of the science department. Where science has no bounds, and regulations are rarely followed.
  components:
  - type: Sprite
    sprite: _NF/Structures/Decoration/banner.rsi # Frontier - unique sprites
    state: banner_science
  - type: Construction # Frontier
    graph: BannersGraph # Frontier
    node: BannerScienceNode # Frontier

- type: entity
  id: BannerSecurity
  parent: BannerBase
  name: security banner
  description: A banner displaying the colors of the security department. # Frontier - description change
  components:
  - type: Sprite
    sprite: _NF/Structures/Decoration/banner.rsi # Frontier - unique sprites
    state: banner_security
  - type: Construction # Frontier
    graph: BannersGraph # Frontier
    node: BannerSecurityNode # Frontier

- type: entity
  id: BannerBlue
  parent: BannerBase
  name: blue banner
  description: A banner displaying the color blue. Dabudidabudai.
  components:
  - type: Sprite
    sprite: _NF/Structures/Decoration/banner.rsi # Frontier - unique sprites
    state: banner-blue
  - type: Construction # Frontier
    graph: BannersGraph # Frontier
    node: BannerBlueNode # Frontier

- type: entity
  id: BannerRed
  parent: BannerBase
  name: red banner
  description: A banner displaying the color red. The edgy one.
  components:
  - type: Sprite
    sprite: _NF/Structures/Decoration/banner.rsi # Frontier - unique sprites
    state: banner-red
  - type: Construction # Frontier
    graph: BannersGraph # Frontier
    node: BannerRedNode # Frontier

- type: entity
  id: BannerYellow
  parent: BannerBase
  name: yellow banner
  description: A banner displaying the color yellow. Reminds you of ducks and lemon stands.
  components:
  - type: Sprite
    sprite: _NF/Structures/Decoration/banner.rsi # Frontier - unique sprites
    state: banner-yellow
  - type: Construction # Frontier
    graph: BannersGraph # Frontier
    node: BannerYellowNode # Frontier

- type: entity
  id: BannerGreen
  parent: BannerBase
  name: green banner
  description: A banner displaying the color green. Grass, leaves, guacamole.
  components:
  - type: Sprite
    sprite: _NF/Structures/Decoration/banner.rsi # Frontier - unique sprites
    state: banner-green
  - type: Construction # Frontier
    graph: BannersGraph # Frontier
    node: BannerGreenNode # Frontier<|MERGE_RESOLUTION|>--- conflicted
+++ resolved
@@ -26,35 +26,24 @@
         # - HighImpassable
         # - BulletImpassable
   - type: InteractionOutline
-<<<<<<< HEAD
-# Frontier
-=======
   - type: Damageable
     damageContainer: StructuralInorganic
->>>>>>> a7e29f28
   - type: Destructible
     thresholds:
     - trigger:
         !type:DamageTrigger
-<<<<<<< HEAD
-        damage: 25
+        damage: 100
       behaviors:
       - !type:DoActsBehavior
         acts: ["Destruction"]
-      - !type:SpawnEntitiesBehavior
-        spawn:
-          MaterialCloth1:
-            min: 1
-            max: 2
-          SheetSteel1:
-            min: 1
-            max: 2
-=======
-        damage: 100
-      behaviors:
-      - !type:DoActsBehavior
-        acts: [ "Destruction" ]
->>>>>>> a7e29f28
+      - !type:SpawnEntitiesBehavior # Frontier
+        spawn: # Frontier
+          MaterialCloth1: # Frontier
+            min: 1 # Frontier
+            max: 2 # Frontier
+          SheetSteel1: # Frontier
+            min: 1 # Frontier
+            max: 2 # Frontier
 
 - type: entity
   id: BannerNanotrasen
