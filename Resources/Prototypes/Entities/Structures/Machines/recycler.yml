--- conflicted
+++ resolved
@@ -111,14 +111,11 @@
   - type: MaterialStorage
   - type: Conveyor
   - type: Rotatable
-<<<<<<< HEAD
-  - type: ApcPowerReceiver # Frontier
-    powerLoad: 500 # Allows us to not use the 1000 baseline
-=======
   - type: InteractionPopup
     successChance: 1.0
     interactSuccessString: petting-success-recycler
     interactFailureString: petting-failure-generic
     interactSuccessSound:
       path: /Audio/Items/drill_hit.ogg
->>>>>>> dfbf47c3
+  - type: ApcPowerReceiver # Frontier
+    powerLoad: 500 # Allows us to not use the 1000 baseline