--- conflicted
+++ resolved
@@ -1274,7 +1274,6 @@
       runningState: building
       defaultProductionAmount: 10
       staticRecipes:
-<<<<<<< HEAD
         - SheetSteel
         - SheetGlass1
         - SheetRGlass
@@ -1287,20 +1286,7 @@
         - IngotSilver1
         - MaterialBananium1
         - MaterialDiamond
-=======
-        - SheetSteel30
-        - SheetGlass30
-        - SheetRGlass30
-        - SheetPlasma30
-        - SheetPlasteel30
-        - SheetPGlass30
-        - SheetRPGlass30
-        - SheetUranium30
-        - IngotGold30
-        - IngotSilver30
-        - MaterialBananium10
         - BluespaceCrystal #Nyano - Summary: Bluespace Crystals can be created here.
->>>>>>> 401a1b8a
 
 - type: entity
   parent: OreProcessor
@@ -1316,7 +1302,6 @@
     materialUseMultiplier: 0.75
     timeMultiplier: 0.5
     staticRecipes:
-<<<<<<< HEAD
       - SheetSteel
       - SheetGlass1
       - SheetRGlass
@@ -1331,22 +1316,7 @@
       - IngotSilver1
       - MaterialBananium1
       - MaterialDiamond
-=======
-      - SheetSteel30
-      - SheetGlass30
-      - SheetRGlass30
-      - SheetPlasma30
-      - SheetPGlass30
-      - SheetRPGlass30
-      - SheetPlasteel30
-      - SheetUranium30
-      - SheetUGlass30
-      - SheetRUGlass30
-      - IngotGold30
-      - IngotSilver30
-      - MaterialBananium10
       - BluespaceCrystal #Nyano - Summary: Bluespace Crystals can be created here.
->>>>>>> 401a1b8a
 
 - type: entity
   parent: BaseLathe
