--- conflicted
+++ resolved
@@ -231,43 +231,40 @@
       - RiotShield
       - SpeedLoaderMagnum
       - SpeedLoaderMagnumEmpty
-<<<<<<< HEAD
       - SpeedLoaderRifleHeavy # Frontier
       - SpeedLoaderRifleHeavyEmpty # Frontier
     emagDynamicRecipes:
-      - BoxBeanbag
-      - BoxShotgunIncendiary
-      - BoxShotgunUranium
-      - GrenadeBlast
-      - GrenadeEMP
-      - GrenadeFlash
-      - MagazineBoxLightRifleIncendiary
-      - MagazineBoxLightRifleUranium
-      - MagazineBoxMagnumIncendiary
-      - MagazineBoxMagnumUranium
-      - MagazineBoxPistolIncendiary
-      - MagazineBoxPistolUranium
-      - MagazineBoxRifleIncendiary
-      - MagazineBoxRifleUranium
-      - MagazineGrenadeEmpty
-      - MagazineLightRifleIncendiary
-      - MagazineLightRifleUranium
-      - MagazinePistolIncendiary
-      - MagazinePistolUranium
-      - MagazineRifleIncendiary
-      - MagazineRifleUranium
-      - MagazineShotgunBeanbag
-      - MagazineShotgunIncendiary
-      - MagazineShotgunIncendiary
-      - PowerCageHigh
-      - PowerCageMedium
-      - PowerCageSmall
-      - SpeedLoaderMagnumIncendiary
-      - SpeedLoaderMagnumUranium
+      - BoxBeanbag # MERGE: NOT IN UPSTREAM
+      - BoxShotgunIncendiary # MERGE: NOT IN UPSTREAM
+      - BoxShotgunUranium # MERGE: NOT IN UPSTREAM
+      - GrenadeBlast # MERGE: NOT IN UPSTREAM
+      - GrenadeEMP # MERGE: NOT IN UPSTREAM
+      - GrenadeFlash # MERGE: NOT IN UPSTREAM
+      - MagazineBoxLightRifleIncendiary # MERGE: NOT IN UPSTREAM
+      - MagazineBoxLightRifleUranium # MERGE: NOT IN UPSTREAM
+      - MagazineBoxMagnumIncendiary # MERGE: NOT IN UPSTREAM
+      - MagazineBoxMagnumUranium # MERGE: NOT IN UPSTREAM
+      - MagazineBoxPistolIncendiary # MERGE: NOT IN UPSTREAM
+      - MagazineBoxPistolUranium # MERGE: NOT IN UPSTREAM
+      - MagazineBoxRifleIncendiary # MERGE: NOT IN UPSTREAM
+      - MagazineBoxRifleUranium # MERGE: NOT IN UPSTREAM
+      - MagazineGrenadeEmpty # MERGE: NOT IN UPSTREAM
+      - MagazineLightRifleIncendiary # MERGE: NOT IN UPSTREAM
+      - MagazineLightRifleUranium # MERGE: NOT IN UPSTREAM
+      - MagazinePistolIncendiary # MERGE: NOT IN UPSTREAM
+      - MagazinePistolUranium # MERGE: NOT IN UPSTREAM
+      - MagazineRifleIncendiary # MERGE: NOT IN UPSTREAM
+      - MagazineRifleUranium # MERGE: NOT IN UPSTREAM
+      - MagazineShotgunBeanbag # MERGE: NOT IN UPSTREAM
+      - MagazineShotgunIncendiary # MERGE: NOT IN UPSTREAM
+      - MagazineShotgunIncendiary # MERGE: NOT IN UPSTREAM
+      - PowerCageHigh # MERGE: NOT IN UPSTREAM
+      - PowerCageMedium # MERGE: NOT IN UPSTREAM
+      - PowerCageSmall # MERGE: NOT IN UPSTREAM
+      - SpeedLoaderMagnumIncendiary # MERGE: NOT IN UPSTREAM
+      - SpeedLoaderMagnumUranium # MERGE: NOT IN UPSTREAM
       - SpeedLoaderRifleHeavyIncendiary # Frontier
       - SpeedLoaderRifleHeavyUranium # Frontier
-=======
->>>>>>> 6829630d
 
 - type: entity
   id: AutolatheHyperConvection
@@ -365,11 +362,8 @@
       - SynthesizerInstrument
       - RPED
       - ClothingShoesBootsMagSci
-<<<<<<< HEAD
       - ClothingShoesBootsMagAdv # Frontier
-=======
       - ClothingShoesBootsMoon
->>>>>>> 6829630d
       - ClothingShoesBootsSpeed
       - NodeScanner
       - HolofanProjector
@@ -1040,14 +1034,11 @@
       - Saw
       - Hemostat
       - ClothingEyesGlassesChemical
-<<<<<<< HEAD
       # Frontier Start
       - ClothingOuterSuitEmergency
       - ClothingOuterHardsuitVoidParamed
       # Frontier End
-=======
       - WhiteCane
->>>>>>> 6829630d
     dynamicRecipes:
       - ChemicalPayload
       - CryostasisBeaker
