- type: entity
  save: false
  name: Urist McFluff
  parent: BaseMobSpeciesOrganic
  id: BaseMobMoth
  abstract: true
  components:
  - type: HumanoidAppearance
    species: Moth
  - type: Hunger
<<<<<<< HEAD
    starvationDamage:
      types:
        Cold: 0.05
        Bloodloss: 0.1
=======
>>>>>>> 76823cc5
  - type: Thirst
  - type: Carriable # Carrying system from nyanotrasen.
  - type: Icon
    sprite: Mobs/Species/Moth/parts.rsi
    state: full
  - type: Body
    prototype: Moth
    requiredLegs: 2
  - type: Damageable
    damageContainer: Biological
    damageModifierSet: Moth
  - type: ZombieAccentOverride
    accent: zombieMoth
  - type: Speech
    speechVerb: Moth
  - type: TypingIndicator
    proto: moth
  - type: Butcherable
    butcheringType: Spike
    spawned:
    - id: FoodMeat
      amount: 5
  - type: Bloodstream
    bloodReagent: InsectBlood
  - type: DamageVisuals
    damageOverlayGroups:
      Brute:
        sprite: Mobs/Effects/brute_damage.rsi
        color: "#808A51"
  - type: MothAccent
  - type: Vocal
    sounds:
      Male: UnisexMoth
      Female: UnisexMoth
      Unsexed: UnisexMoth
  - type: MovementSpeedModifier
    weightlessAcceleration: 1.5 # Move around more easily in space.
    weightlessFriction: 1
    weightlessModifier: 1
  - type: Flammable
    damage:
      types:
        Heat: 4.5 # moths burn more easily
  - type: Temperature # Moths hate the heat and thrive in the cold.
    heatDamageThreshold: 320
    coldDamageThreshold: 230
    currentTemperature: 310.15
    specificHeat: 46
    coldDamage:
      types:
        Cold : 0.05 #per second, scales with temperature & other constants
    heatDamage:
      types:
        Heat : 3 #per second, scales with temperature & other constants
  - type: Sprite # sprite again because we want different layer ordering
    noRot: true
    drawdepth: Mobs
    layers:
      - map: [ "enum.HumanoidVisualLayers.Chest" ]
      - map: [ "enum.HumanoidVisualLayers.Head" ]
      - map: [ "enum.HumanoidVisualLayers.Snout" ]
      - map: [ "enum.HumanoidVisualLayers.Eyes" ]
      - map: [ "enum.HumanoidVisualLayers.RArm" ]
      - map: [ "enum.HumanoidVisualLayers.LArm" ]
      - map: [ "enum.HumanoidVisualLayers.RLeg" ]
      - map: [ "enum.HumanoidVisualLayers.LLeg" ]
      - shader: StencilClear
        sprite: Mobs/Species/Human/parts.rsi #PJB on stencil clear being on the left leg: "...this is 'fine'" -https://github.com/space-wizards/space-station-14/pull/12217#issuecomment-1291677115
        # its fine, but its still very stupid that it has to be done like this instead of allowing sprites to just directly insert a stencil clear.
        # sprite refactor when
        state: l_leg
      - shader: StencilMask
        map: [ "enum.HumanoidVisualLayers.StencilMask" ]
        sprite: Mobs/Customization/masking_helpers.rsi
        state: unisex_full
        visible: false
      - map: [ "jumpsuit" ]
      - map: [ "enum.HumanoidVisualLayers.LHand" ]
      - map: [ "enum.HumanoidVisualLayers.RHand" ]
      - map: [ "enum.HumanoidVisualLayers.LFoot" ]
      - map: [ "enum.HumanoidVisualLayers.RFoot" ]
      - map: [ "enum.HumanoidVisualLayers.Handcuffs" ]
        color: "#ffffff"
        sprite: Objects/Misc/handcuffs.rsi
        state: body-overlay-2
        visible: false
      - map: [ "gloves" ]
      - map: [ "shoes" ]
      - map: [ "ears" ]
      - map: [ "outerClothing" ]
      - map: [ "eyes" ]
      - map: [ "belt" ]
      - map: [ "id" ]
      - map: [ "enum.HumanoidVisualLayers.Tail" ] #in the utopian future we should probably have a wings enum inserted here so everyhting doesn't break
      - map: [ "neck" ]
      - map: [ "back" ]
      - map: [ "enum.HumanoidVisualLayers.FacialHair" ]
      - map: [ "enum.HumanoidVisualLayers.Hair" ]
      - map: [ "enum.HumanoidVisualLayers.HeadSide" ]
      - map: [ "enum.HumanoidVisualLayers.HeadTop" ]
      - map: [ "mask" ]
      - map: [ "head" ]
      - map: [ "pocket1" ]
      - map: [ "pocket2" ]
      - map: [ "clownedon" ] # Dynamically generated
        sprite: "Effects/creampie.rsi"
        state: "creampie_moth"
        visible: false

- type: entity
  parent: BaseSpeciesDummy
  id: MobMothDummy
  noSpawn: true
  components:
  - type: HumanoidAppearance
    species: Moth<|MERGE_RESOLUTION|>--- conflicted
+++ resolved
@@ -8,13 +8,6 @@
   - type: HumanoidAppearance
     species: Moth
   - type: Hunger
-<<<<<<< HEAD
-    starvationDamage:
-      types:
-        Cold: 0.05
-        Bloodloss: 0.1
-=======
->>>>>>> 76823cc5
   - type: Thirst
   - type: Carriable # Carrying system from nyanotrasen.
   - type: Icon
