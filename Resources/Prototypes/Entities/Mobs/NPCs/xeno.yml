# Hacky for the stress test so don't even consider adding to this
# I added to it anyways because heck you
- type: entity
  name: Burrower
  id: MobXeno
  parent: SimpleSpaceMobBase
  description: They mostly come at night. Mostly.
  components:
  - type: Insulated
  - type: CombatMode
  - type: InputMover
  - type: MobMover
  - type: HTN
    rootTask:
      task: XenoCompound
    blackboard:
      NavClimb: !type:Bool
        true
      NavInteract: !type:Bool
        true
      NavPry: !type:Bool
        true
      NavSmash: !type:Bool
        true
  - type: Tool
    speedModifier: 1.5
    qualities:
      - Prying
  - type: Prying
    pryPowered: !type:Bool
        true
    force: !type:Bool
      true
    useSound:
      path: /Audio/Items/crowbar.ogg
  - type: Reactive
    groups:
      Flammable: [Touch]
      Extinguish: [Touch]
  - type: NpcFactionMember
    factions:
    - Xeno
  - type: Hands
  - type: ComplexInteraction
  - type: Sprite
    drawdepth: Mobs
    sprite: Mobs/Aliens/Xenos/burrower.rsi
    layers:
    - map: ["enum.DamageStateVisualLayers.Base"]
      state: running
  - type: Fixtures
    fixtures:
      fix1:
        shape:
          !type:PhysShapeCircle
          radius: 0.25
        density: 1000
        mask:
        - MobMask
        layer:
        - MobLayer
  - type: MobState
    allowedStates:
    - Alive
    - Dead
  - type: MobThresholds
    thresholds:
      0: Alive
      50: Dead
  - type: SlowOnDamage
    speedModifierThresholds:
      25: 0.5
  - type: Stamina
    critThreshold: 200
  - type: Bloodstream
    bloodReagent: FluorosulfuricAcid
    bloodMaxVolume: 650
  - type: MeleeWeapon
    altDisarm: false
    angle: 0
    soundHit:
     collection: AlienClaw
    animation: WeaponArcBite
    damage:
      groups:
        Brute: 6
  - type: DamageStateVisuals
    rotate: true
    states:
      Alive:
        Base: running
      Critical:
        Base: crit
      Dead:
        Base: dead
  - type: Puller
  - type: Butcherable
    butcheringType: Spike
    spawned:
    - id: FoodMeatXeno
      amount: 5
<<<<<<< HEAD
  # Frontier - Remove GhostRole from all xenos
  # - type: GhostRole
  #   allowMovement: true
  #   allowSpeech: true
  #   makeSentient: true
  #   name: ghost-role-information-xeno-name
  #   description: ghost-role-information-xeno-description
  #   rules: ghost-role-information-xeno-rules
  # - type: GhostTakeoverAvailable
=======
  - type: GhostRole
    allowMovement: true
    allowSpeech: true
    makeSentient: true
    name: ghost-role-information-xeno-name
    description: ghost-role-information-xeno-description
    rules: ghost-role-information-xeno-rules
    raffle:
      settings: default
  - type: GhostTakeoverAvailable
>>>>>>> 6829630d
  - type: TypingIndicator
    proto: alien
  - type: Temperature
    heatDamageThreshold: 360
    coldDamageThreshold: -150
    currentTemperature: 310.15
  - type: Tag
    tags:
      - CannotSuicide
      - DoorBumpOpener
      - FootstepSound
  - type: NoSlip
  - type: Perishable #Ummmm the acid kills a lot of the bacteria or something
    molsPerSecondPerUnitMass: 0.0005
  - type: Speech
    speechVerb: LargeMob

- type: entity
  name: Praetorian
  parent: MobXeno
  id: MobXenoPraetorian
  components:
  - type: Sprite
    drawdepth: Mobs
    sprite: Mobs/Aliens/Xenos/praetorian.rsi
    offset: 0,0.4
    layers:
    - map: ["enum.DamageStateVisualLayers.Base"]
      state: running
  - type: MobThresholds
    thresholds:
      0: Alive
      75: Dead
  - type: Stamina
    critThreshold: 300
  - type: SlowOnDamage
    speedModifierThresholds:
      50: 0.7
  - type: Fixtures
    fixtures:
      fix1:
        shape:
          !type:PhysShapeCircle
          radius: 0.45
        density: 400
        mask:
        - MobMask
        layer:
        - MobLayer
  - type: ReplacementAccent
    accent: genericAggressive

- type: entity
  name: Drone
  parent: MobXeno
  id: MobXenoDrone
  components:
  - type: Sprite
    drawdepth: Mobs
    sprite: Mobs/Aliens/Xenos/drone.rsi
    offset: 0,0.2
    layers:
    - map: ["enum.DamageStateVisualLayers.Base"]
      state: running
  - type: MobThresholds
    thresholds:
      0: Alive
      80: Dead
  - type: SlowOnDamage
    speedModifierThresholds:
      40: 0.7
  - type: MeleeWeapon
    damage:
      groups:
        Brute: 5
  - type: MovementSpeedModifier
    baseWalkSpeed: 2.0
    baseSprintSpeed: 2.5
  - type: Fixtures
    fixtures:
      fix1:
        shape:
          !type:PhysShapeCircle
          radius: 0.45
        density: 450
        mask:
        - MobMask
        layer:
        - MobLayer
  - type: ReplacementAccent
    accent: genericAggressive

- type: entity
  name: Queen
  parent: MobXeno
  id: MobXenoQueen
  components:
  - type: Sprite
    drawdepth: Mobs
    sprite: Mobs/Aliens/Xenos/queen.rsi
    offset: 0,0.4
    layers:
    - map: ["enum.DamageStateVisualLayers.Base"]
      state: running
  - type: MobThresholds
    thresholds:
      0: Alive
      250: Dead
  - type: MovementSpeedModifier
    baseWalkSpeed: 2.8
    baseSprintSpeed: 3.8
  - type: MeleeWeapon
    damage:
     groups:
       Brute: 20
  - type: SlowOnDamage
    speedModifierThresholds:
      150: 0.4
      100: 0.7
  - type: Fixtures
    fixtures:
      fix1:
        shape:
          !type:PhysShapeCircle
          radius: 0.45
        density: 15500
        mask:
        - MobMask
        layer:
        - MobLayer
  - type: Tag
    tags:
    - CannotSuicide

- type: entity
  name: Ravager
  parent: MobXeno
  id: MobXenoRavager
  components:
  - type: Sprite
    drawdepth: Mobs
    sprite: Mobs/Aliens/Xenos/ravager.rsi
    offset: 0,0.5
    layers:
    - map: ["enum.DamageStateVisualLayers.Base"]
      state: running
  - type: MobThresholds
    thresholds:
      0: Alive
      150: Dead
  - type: Stamina
    critThreshold: 550
  - type: MovementSpeedModifier
    baseWalkSpeed: 2.3
    baseSprintSpeed: 4.2
  - type: MeleeWeapon
    damage:
     groups:
       Brute: 10
  - type: SlowOnDamage
    speedModifierThresholds:
      100: 0.5
      75: 0.7
  - type: Fixtures
    fixtures:
      fix1:
        shape:
          !type:PhysShapeCircle
          radius: 0.45
        density: 1350
        mask:
        - MobMask
        layer:
        - MobLayer
  - type: ReplacementAccent
    accent: genericAggressive

- type: entity
  name: Runner
  parent: MobXeno
  id: MobXenoRunner
  components:
  - type: Sprite
    drawdepth: Mobs
    sprite: Mobs/Aliens/Xenos/runner.rsi
    offset: 0,0.6
    layers:
    - map: ["enum.DamageStateVisualLayers.Base"]
      state: running
  - type: Stamina
    critThreshold: 250
  - type: MovementSpeedModifier
    baseWalkSpeed: 2.7
    baseSprintSpeed: 6.0
  - type: MeleeWeapon
    damage:
     groups:
       Brute: 3
  - type: Fixtures
    fixtures:
      fix1:
        shape:
          !type:PhysShapeCircle
          radius: 0.35
        density: 235
        mask:
        - MobMask
        layer:
        - MobLayer
  - type: ReplacementAccent
    accent: genericAggressive

- type: entity
  name: Rouny
  parent: MobXenoRunner
  id: MobXenoRouny
  components:
  - type: Sprite
    drawdepth: Mobs
    sprite: Mobs/Aliens/Xenos/rouny.rsi
    offset: 0,0.6
  - type: Butcherable
    butcheringType: Spike
    spawned:
    - id: FoodMeatRouny
      amount: 3
  - type: ReplacementAccent
    accent: genericAggressive

- type: entity
  name: Spitter
  parent: MobXeno
  id: MobXenoSpitter
  components:
  - type: Sprite
    drawdepth: Mobs
    sprite: Mobs/Aliens/Xenos/spitter.rsi
    offset: 0,0.3
    layers:
    - map: ["enum.DamageStateVisualLayers.Base"]
      state: running
  - type: MobThresholds
    thresholds:
      0: Alive
      75: Dead
  - type: HTN
    rootTask:
      task: SimpleRangedHostileCompound
  - type: Stamina
    critThreshold: 300
  - type: RechargeBasicEntityAmmo
    rechargeCooldown: 0.75
  - type: BasicEntityAmmoProvider
    proto: BulletAcid
    capacity: 1
    count: 1
  - type: Gun
    fireRate: 0.75
    useKey: false
    selectedMode: FullAuto
    availableModes:
      - FullAuto
    soundGunshot: /Audio/Weapons/Xeno/alien_spitacid.ogg
  - type: SlowOnDamage
    speedModifierThresholds:
      50: 0.4
  - type: Fixtures
    fixtures:
      fix1:
        shape:
          !type:PhysShapeCircle
          radius: 0.45
        density: 235
        mask:
        - MobMask
        layer:
        - MobLayer
  - type: ReplacementAccent
    accent: genericAggressive

- type: entity
  name: space adder
  parent: SimpleSpaceMobBase
  id: MobPurpleSnake
  description: A menacing purple snake from Kepler-283c.
  components:
  - type: Sprite
    drawdepth: Mobs
    sprite: Mobs/Aliens/Xenos/purple_snake.rsi
    layers:
    - map: ["enum.DamageStateVisualLayers.Base"]
      state: purple_snake
  - type: DamageStateVisuals
    states:
      Alive:
        Base: purple_snake
      Critical:
        Base: dead_purple_snake
      Dead:
        Base: dead_purple_snake
  - type: Grammar
    attributes:
      proper: true
      gender: male
  - type: InputMover
  - type: MobMover
  - type: HTN
    rootTask:
      task: SimpleHostileCompound
  - type: NpcFactionMember
    factions:
    - Xeno
  - type: MeleeWeapon
    angle: 0
    animation: WeaponArcBite
    damage:
      types:
        Piercing: 5
  - type: SolutionContainerManager
    solutions:
      melee:
        reagents:
        - ReagentId: Toxin
          Quantity: 50
  - type: MeleeChemicalInjector
    solution: melee
  - type: Fixtures
    fixtures:
      fix1:
        shape:
          !type:PhysShapeCircle
          radius: 0.35
        density: 25
        mask:
        - MobMask
        layer:
        - MobLayer
  - type: FootstepModifier
    footstepSoundCollection:
      collection: FootstepSnake
  - type: Tag
    tags:
    - DoorBumpOpener
    - FootstepSound
  - type: ReplacementAccent
    accent: genericAggressive
  - type: SalvageMobRestrictionsNF # Frontier

- type: entity
  name: space adder
  parent: MobPurpleSnake
  id: MobSmallPurpleSnake
  suffix: small
  description: A smaller version of the menacing purple snake from Kepler-283c.
  components:
  - type: Sprite
    drawdepth: Mobs
    sprite: Mobs/Aliens/Xenos/purple_snake.rsi
    layers:
    - map: ["enum.DamageStateVisualLayers.Base"]
      state: small_purple_snake
  - type: DamageStateVisuals
    states:
      Alive:
        Base: small_purple_snake
      Critical:
        Base: dead_small_purple_snake
      Dead:
        Base: dead_small_purple_snake
  - type: SolutionTransfer
    maxTransferAmount: 1
  - type: ReplacementAccent
    accent: genericAggressive<|MERGE_RESOLUTION|>--- conflicted
+++ resolved
@@ -99,28 +99,18 @@
     spawned:
     - id: FoodMeatXeno
       amount: 5
-<<<<<<< HEAD
   # Frontier - Remove GhostRole from all xenos
-  # - type: GhostRole
-  #   allowMovement: true
-  #   allowSpeech: true
-  #   makeSentient: true
-  #   name: ghost-role-information-xeno-name
-  #   description: ghost-role-information-xeno-description
-  #   rules: ghost-role-information-xeno-rules
-  # - type: GhostTakeoverAvailable
-=======
-  - type: GhostRole
-    allowMovement: true
-    allowSpeech: true
-    makeSentient: true
-    name: ghost-role-information-xeno-name
-    description: ghost-role-information-xeno-description
-    rules: ghost-role-information-xeno-rules
-    raffle:
-      settings: default
-  - type: GhostTakeoverAvailable
->>>>>>> 6829630d
+  #- type: GhostRole
+  #  allowMovement: true
+  #  allowSpeech: true
+  #  makeSentient: true
+  #  name: ghost-role-information-xeno-name
+  #  description: ghost-role-information-xeno-description
+  #  rules: ghost-role-information-xeno-rules
+  #  raffle:
+  #    settings: default
+  #- type: GhostTakeoverAvailable
+  # End Frontier
   - type: TypingIndicator
     proto: alien
   - type: Temperature
