--- conflicted
+++ resolved
@@ -1,11 +1,6 @@
 - type: entity
   save: false
-<<<<<<< HEAD
-  parent: [BaseMobSlimePerson, BaseMob]
+  parent: BaseMobSlimePerson
   id: MobSlimePerson
   components:
-    - type: MailReceiver
-=======
-  parent: BaseMobSlimePerson
-  id: MobSlimePerson
->>>>>>> 535b013f
+    - type: MailReceiver