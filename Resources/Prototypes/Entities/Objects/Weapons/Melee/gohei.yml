--- conflicted
+++ resolved
@@ -13,13 +13,8 @@
       types:
         Blunt: 0
   - type: Item
-<<<<<<< HEAD
-    size: 12
+    size: Small
     sprite: Objects/Weapons/Melee/gohei.rsi
   - type: Tag # Frontier
     tags: # Frontier
-    - WeaponMelee # Frontier
-=======
-    size: Small
-    sprite: Objects/Weapons/Melee/gohei.rsi
->>>>>>> dfbf47c3
+    - WeaponMelee # Frontier