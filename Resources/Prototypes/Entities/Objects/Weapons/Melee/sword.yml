- type: entity
  parent: BaseItem
  id: BaseSword
  abstract: true
  components:
  - type: Sharp
  - type: Execution
    doAfterDuration: 4.0
  - type: MeleeWeapon
    wideAnimationRotation: -135
  - type: Sprite
    state: icon
  - type: Item
    size: Normal
  - type: Utensil
    types:
      - Knife

- type: entity
  name: captain's sabre
  parent: [ BaseSword, BaseCommandContraband ]
  id: CaptainSabre
  description: A ceremonial weapon belonging to the captain of the station.
  components:
  - type: Sprite
    sprite: Objects/Weapons/Melee/captain_sabre.rsi
  - type: MeleeWeapon
    attackRate: 1.5
    damage:
      types:
        Slash: 17 #cmon, it has to be at least BETTER than the rest.
    soundHit:
        path: /Audio/Weapons/bladeslice.ogg
  - type: Reflect
    reflectProb: .1
    spread: 90
  - type: Item
    sprite: Objects/Weapons/Melee/captain_sabre.rsi
  - type: Tag
    tags:
    - CaptainSabre
  - type: DisarmMalus
<<<<<<< HEAD
  - type: Clothing
    quickEquip: false
    slots:
    - back
    - suitStorage
=======
  - type: SentienceTarget
    flavorKind: station-event-random-sentience-flavor-inanimate
    weight: 0.0002 # 5,000 times less likely than 1 regular animal
  - type: PirateAccent
    # not putting a BlockMovement component here cause that's funny.
>>>>>>> 9a68cf0b

- type: entity
  name: katana
  parent: [ BaseSword, BaseMajorContraband ]
  id: Katana
  description: Ancient craftwork made with not so ancient plasteel.
  components:
  - type: Tag
    tags:
    - Katana
  - type: Sprite
    sprite: Objects/Weapons/Melee/katana.rsi
  - type: MeleeWeapon
    damage:
      types:
        Slash: 15
    soundHit:
        path: /Audio/Weapons/bladeslice.ogg
  - type: Item
    sprite: Objects/Weapons/Melee/katana.rsi
  - type: DisarmMalus
  - type: Clothing
    quickEquip: false
    slots:
    - back
    - suitStorage

- type: entity
  name: energy katana
  parent: Katana
  id: EnergyKatana
  description: A katana infused with strong energy.
  components:
  - type: Sprite
    sprite: Objects/Weapons/Melee/energykatana.rsi
  - type: MeleeWeapon
    wideAnimationRotation: -60
    damage:
      types:
        Slash: 30
  - type: Item
    sprite: Objects/Weapons/Melee/energykatana.rsi
  - type: EnergyKatana
  - type: DashAbility
  - type: LimitedCharges
    maxCharges: 3
    charges: 3
  - type: AutoRecharge
    rechargeDuration: 20
  - type: Clothing
    sprite: Objects/Weapons/Melee/energykatana.rsi
    slots:
    - Back
    - Belt
  - type: Reflect

- type: entity
  name: machete
  parent: [ BaseSword, BaseMajorContraband ]
  id: Machete
  description: A large, vicious looking blade.
  components:
  - type: Tag
    tags:
    - Machete
  - type: Sprite
    sprite: Objects/Weapons/Melee/machete.rsi
  - type: MeleeWeapon
    damage:
      types:
        Slash: 15
    soundHit:
        path: /Audio/Weapons/bladeslice.ogg
  - type: Item
    sprite: Objects/Weapons/Melee/machete.rsi
  - type: DisarmMalus
  - type: Clothing
    quickEquip: false
    slots:
    - back
    - suitStorage

- type: entity
  name: claymore
  parent: [ BaseSword, BaseMajorContraband ]
  id: Claymore
  description: An ancient war blade.
  components:
  - type: Sprite
    sprite: Objects/Weapons/Melee/claymore.rsi
  - type: MeleeWeapon
    attackRate: 0.75
    damage:
      types:
        Slash: 20
    soundHit:
        path: /Audio/Weapons/bladeslice.ogg
  - type: Item
  - type: Clothing
    sprite: Objects/Weapons/Melee/claymore.rsi
    slots:
    - back
    - suitStorage
  - type: DisarmMalus

- type: entity
  name: cutlass
  parent: [ BaseSword, BaseMajorContraband ]
  id: Cutlass
  description: A wickedly curved blade, often seen in the hands of space pirates.
  components:
  - type: Tag
    tags:
    - Machete
  - type: Sprite
    sprite: Objects/Weapons/Melee/cutlass.rsi
  - type: MeleeWeapon
    damage:
      types:
        Slash: 16
    soundHit:
        path: /Audio/Weapons/bladeslice.ogg
  - type: Item
    sprite: Objects/Weapons/Melee/cutlass.rsi
  - type: DisarmMalus
  - type: Clothing
    quickEquip: false
    slots:
    - back
    - suitStorage

- type: entity
  name: Throngler
  parent: [ BaseSword, BaseMajorContraband ]
  id: Throngler
  description: Why would you make this?
  components:
    - type: Sprite
      sprite: Objects/Weapons/Melee/Throngler2.rsi
    - type: MeleeWeapon
      attackRate: 10
      damage:
        types:
          Structural: 150
          Slash: 20 #Horror
          Blunt: 20
          Heat: 20
          Piercing: 20
          Radiation: 10
      soundHit:
        path: /Audio/Effects/explosion_small1.ogg
    - type: Reflect
      reflectProb: .25
      spread: 90
    - type: Item
      size: Ginormous
      sprite: Objects/Weapons/Melee/Throngler-in-hand.rsi
    - type: DisarmMalus
    - type: Grammar
      attributes:
        proper: true<|MERGE_RESOLUTION|>--- conflicted
+++ resolved
@@ -40,19 +40,16 @@
     tags:
     - CaptainSabre
   - type: DisarmMalus
-<<<<<<< HEAD
-  - type: Clothing
-    quickEquip: false
-    slots:
-    - back
-    - suitStorage
-=======
   - type: SentienceTarget
     flavorKind: station-event-random-sentience-flavor-inanimate
     weight: 0.0002 # 5,000 times less likely than 1 regular animal
   - type: PirateAccent
     # not putting a BlockMovement component here cause that's funny.
->>>>>>> 9a68cf0b
+  - type: Clothing
+    quickEquip: false
+    slots:
+    - back
+    - suitStorage
 
 - type: entity
   name: katana
