--- conflicted
+++ resolved
@@ -2,11 +2,7 @@
 - type: entity
   id: BaseMagazineLightRifle
   name: "magazine (.30 rifle)"
-<<<<<<< HEAD
-  parent: [ BaseItem, BaseC1Contraband, RecyclableItemSteelTiny ] # Frontier: BaseRestrictedContraband<BaseC1Contraband added RecyclableItemSteelTiny
-=======
-  parent: [ BaseItem, BaseSecurityContraband ]
->>>>>>> 4dfd3e57
+  parent: [ BaseItem, BaseC1Contraband, RecyclableItemSteelTiny ] # Frontier: BaseSecurityContraband<BaseC1Contraband added RecyclableItemSteelTiny
   abstract: true
   components:
   - type: Tag
@@ -84,13 +80,8 @@
     layers:
     - state: base
       map: ["enum.GunVisualLayers.Base"]
-<<<<<<< HEAD
-    - state: mag-1 # Frontier
-      map: ["enum.GunVisualLayers.Mag"] # Frontier
-=======
     - state: mag-1
       map: ["enum.GunVisualLayers.Mag"]
->>>>>>> 4dfd3e57
 
 - type: entity
   id: MagazineLightRiflePractice
@@ -140,9 +131,6 @@
     proto: CartridgeLightRifle
     capacity: 96
   - type: Sprite
-<<<<<<< HEAD
-    sprite: Objects/Weapons/Guns/Ammunition/Magazine/LightRifle/maxim.rsi
-=======
     sprite: Objects/Weapons/Guns/Ammunition/Magazine/LightRifle/maxim.rsi
 
 - type: entity
@@ -162,5 +150,4 @@
     magState: mag
     steps: 8
     zeroVisible: false
-  - type: Appearance
->>>>>>> 4dfd3e57
+  - type: Appearance