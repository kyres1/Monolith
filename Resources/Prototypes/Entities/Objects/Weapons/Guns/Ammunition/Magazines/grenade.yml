--- conflicted
+++ resolved
@@ -1,11 +1,7 @@
 - type: entity
   id: BaseMagazineGrenade
   name: grenade cartridge
-<<<<<<< HEAD
-  parent: [ BaseCartridge, BaseC2ContrabandUnredeemable ] # Frontier: BaseRestrictedContraband<BaseC2ContrabandUnredeemable
-=======
-  parent: [ BaseItem, BaseSecurityContraband ]
->>>>>>> 4dfd3e57
+  parent: [ BaseCartridge, BaseC2ContrabandUnredeemable ] # Frontier: BaseSecurityContraband<BaseC2ContrabandUnredeemable
   abstract: true
   components:
   - type: Tag
