--- conflicted
+++ resolved
@@ -21,22 +21,6 @@
         Blunt: 1
 
 - type: entity
-<<<<<<< HEAD
-  id: BulletMagnumRubber
-  name: bullet (.45 magnum rubber)
-  parent: BaseBulletRubber
-  noSpawn: true
-  components:
-  - type: Projectile
-    damage:
-      types:
-        Blunt: 3
-  - type: StaminaDamageOnCollide
-    damage: 30 # 4 hits to stun cuz revolver
-
-- type: entity
-=======
->>>>>>> 13dbb95d
   id: BulletMagnumIncendiary
   parent: BaseBulletIncendiary
   name: bullet (.45 magnum incendiary)
