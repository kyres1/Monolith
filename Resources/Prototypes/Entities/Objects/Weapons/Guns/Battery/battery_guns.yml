--- conflicted
+++ resolved
@@ -561,11 +561,7 @@
   name: antique laser pistol
   parent: [BaseWeaponBatterySmall, BaseC1Contraband] # Frontier: BaseGrandTheftContraband<BaseC1Contraband
   id: WeaponAntiqueLaser
-<<<<<<< HEAD
-  description: This is a civilian grade antique laser pistol. All craftsmanship is of the highest quality. It is decorated with assistant leather and chrome. The object menaces with spikes of energy.
-=======
   description: This is an antique laser pistol. All craftsmanship is of the highest quality. It is decorated with a mahogany grip and chrome filigree. The object menaces with spikes of energy. On the item is an image of a captain and a clown. The clown is dead. The captain is striking a heroic pose.
->>>>>>> 7f8f1bfb
   components:
   - type: Sprite
     sprite: Objects/Weapons/Guns/Battery/antiquelasergun.rsi
