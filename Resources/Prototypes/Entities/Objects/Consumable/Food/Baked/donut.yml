# Base

- type: entity
  parent: FoodInjectableBase
  id: FoodDonutBase
  abstract: true
  description: Goes great with robust coffee.
  components:
  - type: Food
  - type: Tag
    tags:
    - Donut
  - type: Sprite
    sprite: Objects/Consumable/Food/Baked/donut.rsi
  - type: SolutionContainerManager
    solutions:
      food:
        maxVol: 5
        reagents:
        - ReagentId: Nutriment
          Quantity: 3
  - type: Item
    sprite: Objects/Consumable/Food/Baked/donut.rsi
<<<<<<< HEAD
    size: 1
  - type: StaticPrice
    price: 14
=======
    size: Tiny
>>>>>>> dfbf47c3
# Tastes like donut.

# The sprinkles are now an overlay, so you can put them on any donut! If we really
# wanted to go for EXTREME roleplay we could apply a different color to the sprinkles
# Since it's technically an alpha layer.

# You'll be able to bake the plain donuts, then mix up different glazes for them to
# apply with a brush or something.

# Plain Donuts

- type: entity
  name: plain donut
  parent: FoodDonutBase
  id: FoodDonutPlain
  components:
  - type: FlavorProfile
    flavors:
      - sweet
  - type: Sprite
    state: plain

- type: entity
  name: plain jelly-donut
  parent: FoodDonutBase
  id: FoodDonutJellyPlain
  components:
  - type: FlavorProfile
    flavors:
      - jelly
  - type: Sprite
    state: jelly-plain
  - type: SolutionContainerManager
    solutions:
      food:
        maxVol: 5
        reagents:
        - ReagentId: Nutriment
          Quantity: 3
        - ReagentId: Vitamin
          Quantity: 1

# Donuts

- type: entity
  name: donut
  parent: FoodDonutBase
  id: FoodDonutHomer
  components:
  - type: FlavorProfile
    flavors:
      - pink
  - type: Sprite
    state: homer
  - type: Item
    heldPrefix: pink

- type: entity
  name: chaos donut
  parent: FoodDonutBase
  id: FoodDonutChaos
  description: Like life, it never quite tastes the same.
  components:
  - type: FlavorProfile
    flavors:
      - sweet
      - funny
      - magical
      - tingly
  - type: Sprite
    state: chaos
# Tastes like donut, chaos.

- type: entity
  name: meat donut
  parent: FoodDonutBase
  id: FoodDonutMeat
  description: Tastes as gross as it looks.
  components:
  - type: FlavorProfile
    flavors:
      - meaty
  - type: Sprite
    state: meat
  - type: Tag
    tags:
    - Meat
# Tastes like meat.

- type: entity
  name: pink donut
  parent: FoodDonutBase
  id: FoodDonutPink
  description: Goes great with a soy latte.
  components:
  - type: FlavorProfile
    flavors:
      - pink
  - type: Sprite
    state: pink
  - type: Item
    heldPrefix: pink

- type: entity
  name: spaceman's donut
  parent: FoodDonutBase
  id: FoodDonutSpaceman
  description: Goes great with a cold beaker of malk.
  components:
  - type: Sprite
    state: purple
# Tastes like donut, violets.

- type: entity
  name: apple donut
  parent: FoodDonutBase
  id: FoodDonutApple
  description: Goes great with a shot of cinnamon schnapps.
  components:
  - type: FlavorProfile
    flavors:
      - sweet
      - apple
  - type: Sprite
    state: green
# Tastes like donut, green apples.

- type: entity
  name: caramel donut
  parent: FoodDonutBase
  id: FoodDonutCaramel
  description: Goes great with a mug of hot coco.
  components:
  - type: Sprite
    state: beige
# Tastes like donut, buttery sweetness.

- type: entity
  name: chocolate donut
  parent: FoodDonutBase
  id: FoodDonutChocolate
  description: Goes great with a glass of warm milk.
  components:
  - type: FlavorProfile
    flavors:
      - chocolate
  - type: Sprite
    state: choc
  - type: SolutionContainerManager
    solutions:
      food:
        maxVol: 5
        reagents:
        - ReagentId: Nutriment
          Quantity: 3
        - ReagentId: Theobromine
          Quantity: 1
# Tastes like donut, bitterness.

- type: entity
  name: blumpkin donut
  parent: FoodDonutBase
  id: FoodDonutBlumpkin
  description: Goes great with a mug of soothing drunken blumpkin.
  components:
  - type: Sprite
    state: blue
# Tastes like donut, blumpkin.

- type: entity
  name: bungo donut
  parent: FoodDonutBase
  id: FoodDonutBungo
  description: Goes great with a mason jar of hippie's delight.
  components:
  - type: FlavorProfile
    flavors:
      - sweet
      - bungo
  - type: Sprite
    state: yellow
# Tastes like donut, tropical sweetness.

- type: entity
  name: matcha donut
  parent: FoodDonutBase
  id: FoodDonut
  description: The L-theanine in this donut is relaxing, yet not euphoric. Goes great with a cup of tea.
  components:
  - type: FlavorProfile
    flavors:
      - tea
  - type: Sprite
    state: olive
# Tastes like donut, matcha.

- type: entity
  name: sweet pea donut
  parent: FoodDonutBase
  id: FoodDonutSweetpea
  description: Goes great with a bottle of Bastion Burbon!
  components:
  - type: Sprite
    state: laugh
# Tastes like donut, fizzy tutti frutti.

# Jelly Donuts

- type: entity
  name: jelly-donut
  parent: FoodDonutBase
  id: FoodDonutJellyHomer
  description: You jelly?
  components:
  - type: Sprite
    state: jelly-homer
  - type: Item
    heldPrefix: pink
  - type: SolutionContainerManager
    solutions:
      food:
        maxVol: 5
        reagents:
        - ReagentId: Nutriment
          Quantity: 3
        - ReagentId: Vitamin
          Quantity: 1

- type: entity
  name: pink jelly-donut
  parent: FoodDonutBase
  id: FoodDonutJellyPink
  description: Goes great with a soy latte.
  components:
  - type: Sprite
    state: jelly-pink
  - type: Item
    heldPrefix: pink
  - type: SolutionContainerManager
    solutions:
      food:
        maxVol: 5
        reagents:
        - ReagentId: Nutriment
          Quantity: 3
        - ReagentId: Vitamin
          Quantity: 1

- type: entity
  name: spaceman's jelly-donut
  parent: FoodDonutBase
  id: FoodDonutJellySpaceman
  description: Goes great with a cold beaker of malk.
  components:
  - type: Sprite
    state: jelly-purple
  - type: SolutionContainerManager
    solutions:
      food:
        maxVol: 5
        reagents:
        - ReagentId: Nutriment
          Quantity: 3
        - ReagentId: Vitamin
          Quantity: 1
# Tastes like jelly-donut, violets.

- type: entity
  name: apple jelly-donut
  parent: FoodDonutBase
  id: FoodDonutJellyApple
  description: Goes great with a shot of cinnamon schnapps.
  components:
  - type: Sprite
    state: jelly-green
  - type: SolutionContainerManager
    solutions:
      food:
        maxVol: 5
        reagents:
        - ReagentId: Nutriment
          Quantity: 3
        - ReagentId: Vitamin
          Quantity: 1
  - type: Tag
    tags:
    - Fruit
# Tastes like jelly-donut, green apples.

- type: entity
  name: caramel jelly-donut
  parent: FoodDonutBase
  id: FoodDonutJellyCaramel
  description: Goes great with a mug of hot coco.
  components:
  - type: Sprite
    state: jelly-beige
  - type: SolutionContainerManager
    solutions:
      food:
        maxVol: 5
        reagents:
        - ReagentId: Nutriment
          Quantity: 3
        - ReagentId: Vitamin
          Quantity: 1
# Tastes like jelly-donut, buttery sweetness.

- type: entity
  name: chocolate jelly-donut
  parent: FoodDonutBase
  id: FoodDonutJellyChocolate
  description: Goes great with a glass of warm milk.
  components:
  - type: Sprite
    state: jelly-choc
  - type: SolutionContainerManager
    solutions:
      food:
        maxVol: 5
        reagents:
        - ReagentId: Nutriment
          Quantity: 3
        - ReagentId: Theobromine
          Quantity: 1
        - ReagentId: Vitamin
          Quantity: 1
# Tastes like jelly-donut, bitterness.

- type: entity
  name: blumpkin jelly-donut
  parent: FoodDonutBase
  id: FoodDonutJellyBlumpkin
  description: Goes great with a mug of soothing drunken blumpkin.
  components:
  - type: Sprite
    state: jelly-blue
  - type: SolutionContainerManager
    solutions:
      food:
        maxVol: 5
        reagents:
        - ReagentId: Nutriment
          Quantity: 3
        - ReagentId: Vitamin
          Quantity: 1
  - type: Tag
    tags:
    - Fruit
# Tastes like jelly-donut, blumpkin.

- type: entity
  name: bungo jelly-donut
  parent: FoodDonutBase
  id: FoodDonutJellyBungo
  description: Goes great with a mason jar of hippie's delight.
  components:
  - type: Sprite
    state: jelly-yellow
  - type: SolutionContainerManager
    solutions:
      food:
        maxVol: 5
        reagents:
        - ReagentId: Nutriment
          Quantity: 3
        - ReagentId: Vitamin
          Quantity: 1
  - type: Tag
    tags:
    - Fruit # Apparently this is a fruit. Huh.
# Tastes like jelly-donut, tropical sweetness.

- type: entity
  name: matcha jelly-donut
  parent: FoodDonutBase
  id: FoodDonutJelly
  description: The L-theanine in this jelly-donut is relaxing, yet not euphoric. Goes great with a cup of tea.
  components:
  - type: Sprite
    state: jelly-olive
  - type: SolutionContainerManager
    solutions:
      food:
        maxVol: 5
        reagents:
        - ReagentId: Nutriment
          Quantity: 3
        - ReagentId: Vitamin
          Quantity: 1
# Tastes like jelly-donut, matcha.

- type: entity
  name: sweet pea jelly-donut
  parent: FoodDonutBase
  id: FoodDonutJellySweetpea
  description: Goes great with a bottle of Bastion Burbon!
  components:
  - type: Sprite
    state: jelly-laugh
  - type: SolutionContainerManager
    solutions:
      food:
        maxVol: 5
        reagents:
        - ReagentId: Nutriment
          Quantity: 3
        - ReagentId: Vitamin
          Quantity: 1
# Tastes like jelly-donut, fizzy tutti frutti.

- type: entity
  name: slugcat jelly-donut
  parent: FoodDonutBase
  id: FoodDonutJellySlugcat
  description: No holes in this donut in case a suspicious looking pole shows up.
  components:
  - type: Sprite
    state: jelly-slug
  - type: SolutionContainerManager
    solutions:
      food:
        maxVol: 5
        reagents:
        - ReagentId: Nutriment
          Quantity: 3
        - ReagentId: Vitamin
          Quantity: 1
# Tastes like jelly-donut, fizzy tutti frutti.

# Poison donut
- type: entity
  parent: FoodDonutPink
  id: FoodDonutPoison
  suffix: Poison
  components:
  - type: SolutionContainerManager
    solutions:
      food:
        maxVol: 10
        reagents:
        - ReagentId: Amatoxin
          Quantity: 10<|MERGE_RESOLUTION|>--- conflicted
+++ resolved
@@ -21,13 +21,9 @@
           Quantity: 3
   - type: Item
     sprite: Objects/Consumable/Food/Baked/donut.rsi
-<<<<<<< HEAD
-    size: 1
+    size: Tiny
   - type: StaticPrice
     price: 14
-=======
-    size: Tiny
->>>>>>> dfbf47c3
 # Tastes like donut.
 
 # The sprinkles are now an overlay, so you can put them on any donut! If we really
