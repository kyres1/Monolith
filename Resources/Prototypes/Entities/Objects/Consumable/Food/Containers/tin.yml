# Base

# uses "icon" and "icon-open" states for the main item.
# trash prototypes use "trash" state
- type: entity
  abstract: true
  parent: [FoodBase, FoodOpenableBase]
  id: FoodTinBase
  name: tin
  description: A tin of something, sealed tight.
  components:
  - type: SolutionContainerManager
    solutions:
      food:
        maxVol: 20
        reagents:
        - ReagentId: Nutriment
          Quantity: 15
  - type: Openable
    openableByHand: false
    sound:
      path: /Audio/Items/can_open3.ogg
  - type: Destructible
    thresholds:
    # if tinned food is nuked just delete it, no sound
    - trigger:
        !type:DamageTrigger
        damage: 50
      behaviors:
      - !type:DoActsBehavior
        acts: [ "Destruction" ]
    - trigger:
        !type:DamageTrigger
        damage: 6
      behaviors:
      - !type:OpenBehavior
  - type: Item
    sprite: Objects/Consumable/Food/snacks.rsi
    heldPrefix: packet
    size: 3
  - type: DamageOnLand
    damage:
      types:
        Blunt: 3
  - type: DamageOtherOnHit
    damage:
      types:
        Blunt: 3
  - type: Damageable
    damageContainer: Inorganic
<<<<<<< HEAD
  - type: PhysicalComposition
    materialComposition:
      Steel: 100
  - type: StaticPrice
    price: 10
=======
  - type: StaticPrice
    price: 50
>>>>>>> 535b013f

- type: entity
  abstract: true
  parent: BaseItem
  id: FoodTinBaseTrash
  name: empty tin
  description: An empty tin. Could get a bit of metal from this.
  components:
  - type: Sprite
    state: trash
  - type: Item
    sprite: Objects/Consumable/Food/snacks.rsi
    heldPrefix: packet
    size: 3
  - type: PhysicalComposition
    materialComposition:
      Steel: 100
<<<<<<< HEAD
  - type: StaticPrice
    price: 1
=======
  - type: Tag
    tags:
    - Trash

>>>>>>> 535b013f
# Tins

# Need something that you can open these tins with. I suggest a prying or cutting tool.

- type: entity
  parent: FoodTinBase
  id: FoodTinPeaches
  name: tinned peaches
  description: Just a nice can of ripe peaches swimming in their own juices.
  components:
  - type: Sprite
    sprite: Objects/Consumable/Food/Tins/peaches.rsi
  - type: FlavorProfile
    flavors:
    - sweet
    - funny
  - type: Food
    trash: FoodTinPeachesTrash
  - type: Tag
    tags:
    - Fruit

- type: entity
  parent: FoodTinBaseTrash
  id: FoodTinPeachesTrash
  name: tinned peaches
  components:
  - type: Sprite
    sprite: Objects/Consumable/Food/Tins/peaches.rsi

# slightly run down texture and different name
- type: entity
  parent: FoodTinPeaches
  id: FoodTinPeachesMaint
  name: Maintenance Peaches
  components:
  - type: Sprite
    sprite: Objects/Consumable/Food/Tins/maint_peaches.rsi
  - type: Food
    trash: FoodTinPeachesMaintTrash

# only exists for backwards compatibility with a few maps, nothing else uses it
- type: entity
  parent: FoodTinPeachesMaint
  id: FoodTinPeachesMaintOpen
  suffix: Open
  components:
  - type: Sprite
    layers:
    - state: icon-open
      map: ["icon"]
  - type: Openable
    opened: true

- type: entity
  parent: FoodTinBaseTrash
  id: FoodTinPeachesMaintTrash
  name: Maintenance Peaches
  components:
  - type: Sprite
    sprite: Objects/Consumable/Food/Tins/maint_peaches.rsi

- type: entity
  parent: FoodTinBase
  id: FoodTinBeans
  name: tin of beans
  description: Musical fruit in a slightly less musical container.
  components:
  - type: Sprite
    sprite: Objects/Consumable/Food/Tins/beans.rsi
  - type: FlavorProfile
    flavors:
    - savory
    - salty
    - cheap
  - type: Food
    trash: FoodTinBeansTrash

- type: entity
  parent: FoodTinBaseTrash
  id: FoodTinBeansTrash
  name: tin of beans
  components:
  - type: Sprite
    sprite: Objects/Consumable/Food/Tins/beans.rsi

# MRE can

- type: entity
  parent: FoodTinBase
  id: FoodTinMRE
  name: tinned meat
  description: A standard issue tin of meat with a convenient pull tab.
  components:
  - type: Sprite
    sprite: Objects/Consumable/Food/Tins/meat.rsi
  # the convenient pull tab
  - type: Openable
    openableByHand: true
  - type: FlavorProfile
    flavors:
    - meaty
    - salty
    - cheap
  - type: Food
    trash: FoodTinMRETrash
  - type: Tag
    tags:
    - Meat

- type: entity
  parent: FoodTinBaseTrash
  id: FoodTinMRETrash
  name: tinned meat
  components:
  - type: Sprite
    sprite: Objects/Consumable/Food/Tins/meat.rsi<|MERGE_RESOLUTION|>--- conflicted
+++ resolved
@@ -48,16 +48,11 @@
         Blunt: 3
   - type: Damageable
     damageContainer: Inorganic
-<<<<<<< HEAD
   - type: PhysicalComposition
     materialComposition:
       Steel: 100
   - type: StaticPrice
     price: 10
-=======
-  - type: StaticPrice
-    price: 50
->>>>>>> 535b013f
 
 - type: entity
   abstract: true
@@ -72,18 +67,14 @@
     sprite: Objects/Consumable/Food/snacks.rsi
     heldPrefix: packet
     size: 3
+  - type: Tag
+    tags:
+      - Trash
   - type: PhysicalComposition
     materialComposition:
       Steel: 100
-<<<<<<< HEAD
   - type: StaticPrice
     price: 1
-=======
-  - type: Tag
-    tags:
-    - Trash
-
->>>>>>> 535b013f
 # Tins
 
 # Need something that you can open these tins with. I suggest a prying or cutting tool.
