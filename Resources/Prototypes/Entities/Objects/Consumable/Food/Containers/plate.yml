--- conflicted
+++ resolved
@@ -186,12 +186,7 @@
     - Trash
   - type: PhysicalComposition
     materialComposition:
-<<<<<<< HEAD
-      Steel: 100
+      Steel: 60
   - type: SpaceGarbage
   - type: StaticPrice
-    price: 1
-=======
-      Steel: 60
-  - type: SpaceGarbage
->>>>>>> 76823cc5
+    price: 1