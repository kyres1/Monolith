- type: entity
  name: paper
  parent: BaseItem
  id: Paper
  description: 'A piece of white paper.'
  components:
  - type: Sprite
    sprite: Objects/Misc/bureaucracy.rsi
    layers:
    - state: paper
    - state: paper_words
      map: ["enum.PaperVisualLayers.Writing"]
      visible: false
    - state: paper_stamp-generic
      map: ["enum.PaperVisualLayers.Stamp"]
      visible: false
  - type: Paper
  - type: ActivatableUI
    key: enum.PaperUiKey.Key
    closeOnHandDeselect: false
    requireHands: false
  - type: UserInterface
    interfaces:
    - key: enum.PaperUiKey.Key
      type: PaperBoundUserInterface
  - type: Item
    size: Tiny
  - type: Tag
    tags:
    - Document
    - Trash
    - Paper
  - type: Appearance
  - type: PaperVisuals
  - type: Flammable
    fireSpread: true
    canResistFire: false
    alwaysCombustible: true
    canExtinguish: false # Mwahaha! Let the world burn because of one piece of paper!
    damage:
      types:
        Heat: 1
  - type: FireVisuals
    sprite: Effects/fire.rsi
    normalState: fire
  - type: Damageable
    damageModifierSet: Wood
  - type: Destructible
    thresholds:
    - trigger:
        !type:DamageTrigger
        damage: 15
      behaviors:
      - !type:SpawnEntitiesBehavior
        spawn:
            Ash:
              min: 1
              max: 1
      - !type:DoActsBehavior
        acts: [ "Destruction" ]
<<<<<<< HEAD
  - type: StaticPrice
    price: 0 # Stop fax copy abuse.
=======
  - type: Food
    solution: food
    delay: 7
    forceFeedDelay: 7
  - type: BadFood
  - type: SolutionContainerManager
    solutions:
      food:
        maxVol: 1
        reagents:
        - ReagentId: Fiber
          Quantity: 1

- type: entity
  name: paper scrap
  parent: Paper
  id: PaperScrap
  description: 'A crumpled up piece of white paper.'
  components:
  - type: Sprite
    sprite: Objects/Misc/bureaucracy.rsi
    layers:
    - state: scrap
>>>>>>> 76823cc5

- type: entity
  name: office paper
  parent: Paper
  id: PaperOffice
  description: 'A plain sheet of office paper.'
  components:
  - type: PaperVisuals
    backgroundImagePath: "/Textures/Interface/Paper/paper_background_default.svg.96dpi.png"
    contentImagePath: "/Textures/Interface/Paper/paper_content_lined.svg.96dpi.png"
    backgroundPatchMargin: 16.0, 16.0, 16.0, 16.0
    contentMargin: 16.0, 16.0, 16.0, 16.0

- type: entity
  name: artifact analyzer printout
  parent: Paper
  id: PaperArtifactAnalyzer
  description: 'The readout of a device forgotten to time'
  components:
  - type: Sprite
    sprite: Objects/Misc/bureaucracy.rsi
    layers:
    - state: paper_dotmatrix
    - state: paper_dotmatrix_words
      map: ["enum.PaperVisualLayers.Writing"]
      visible: false
    - state: paper_stamp-generic
      map: ["enum.PaperVisualLayers.Stamp"]
      visible: false
  - type: GuideHelp
    guides:
    - ArtifactReports
  - type: PaperVisuals
    headerImagePath: "/Textures/Interface/Paper/paper_heading_artifact_analyzer.svg.96dpi.png"
    headerMargin: 0.0, 0.0, 0.0, 16.0
    backgroundImagePath: "/Textures/Interface/Paper/paper_background_dotmatrix.svg.96dpi.png"
    backgroundImageTile: true
    backgroundPatchMargin: 37.0, 0.0, 37.0, 0.0
    contentImagePath: "/Textures/Interface/Paper/paper_content_dotmatrix.svg.96dpi.png"
    contentImageNumLines: 2
    contentMargin: 16.0, 16.0, 16.0, 0.0
    # Make this a wide dot-matrix printer
    maxWritableArea: 400.0, 0.0

- type: entity
  name: captain's thoughts
  #name: station representative thoughts
  parent: Paper
  id: PaperCaptainsThoughts
  description: "A page of the captain's journal. In luxurious lavender."
  #description: "A page of the station representative journal. In luxurious lavender."
  components:
  - type: Sprite
    sprite: Objects/Misc/bureaucracy.rsi
    layers:
    - state: paper
      color: "#e6e6fa"
    - state: paper_words
      map: ["enum.PaperVisualLayers.Writing"]
      color: "#e6e6fa"
      visible: false
    - state: paper_stamp-generic
      map: ["enum.PaperVisualLayers.Stamp"]
      visible: false
  - type: PaperVisuals
    headerImagePath: "/Textures/Interface/Paper/paper_heading_captains_thoughts.svg.96dpi.png"
    backgroundImagePath: "/Textures/Interface/Paper/paper_background_default.svg.96dpi.png"
    backgroundModulate: "#e6e6fa"
    backgroundPatchMargin: 16.0, 16.0, 16.0, 16.0
    contentMargin: 32.0, 16.0, 32.0, 0.0

- type: entity
  name: cargo invoice
  parent: Paper
  id: PaperCargoInvoice
  description: 'A single unit of bureaucracy.'
  components:
  - type: Sprite
    sprite: Objects/Misc/bureaucracy.rsi
    layers:
    - state: paper
      color: "#f7e574"
    - state: paper_words
      map: ["enum.PaperVisualLayers.Writing"]
      color: "#f7e574"
      visible: false
    - state: paper_stamp-generic
      map: ["enum.PaperVisualLayers.Stamp"]
      visible: false
  - type: PaperVisuals
    backgroundImagePath: "/Textures/Interface/Paper/paper_background_default.svg.96dpi.png"
    contentImagePath: "/Textures/Interface/Paper/paper_content_lined.svg.96dpi.png"
    backgroundModulate: "#f7e574"
    contentImageModulate: "#f7e574"
    backgroundPatchMargin: 16.0, 16.0, 16.0, 16.0
    contentMargin: 16.0, 16.0, 16.0, 16.0
    headerImagePath: "/Textures/Interface/Paper/paper_heading_cargo_invoice.svg.96dpi.png"
    headerMargin: 0.0, 12.0, 0.0, 0.0

- type: entity
  id: PaperCargoBountyManifest
  parent: PaperCargoInvoice
  name: bounty manifest
  description: A paper label designating a crate as containing a bounty. Selling a crate with this label will fulfill the bounty.
  components:
  - type: CargoBountyLabel
  - type: StaticPrice
    price: 0
  - type: GuideHelp
    guides:
    - CargoBounties

- type: entity
  name: character sheet
  parent: Paper
  id: PaperCNCSheet # legally gray zone of using "D&D" and "DND"
  description: 'A sheet for your Carps and Crypts characters.'
  components:
  - type: Paper
    contentSize: 10000
    escapeFormatting: false
    content: book-cnc-sheet
  - type: Sprite
    sprite: Objects/Misc/bureaucracy.rsi
    layers:
      - state: paper
        color: "#cccccc"
      - state: paper_words
        map: ["enum.PaperVisualLayers.Writing"]
        color: "#cccccc" #aaaaaaaaaaaaaaaaaaaaaaa
        visible: false
      - state: paper_stamp-generic
        map: ["enum.PaperVisualLayers.Stamp"]
        visible: false
  - type: PaperVisuals
    backgroundImagePath: "/Textures/Interface/Paper/paper_background_default.svg.96dpi.png"
    contentImagePath: "/Textures/Interface/Paper/paper_content_lined.svg.96dpi.png"
    backgroundModulate: "#cccccc"
    contentImageModulate: "#cccccc"
    backgroundPatchMargin: 16.0, 16.0, 16.0, 16.0
    contentMargin: 16.0, 16.0, 16.0, 16.0

- type: entity
  parent: Paper
  id: PaperWritten
  noSpawn: true
  components:
  - type: Paper
  - type: Sprite
    layers:
    # Changing it here is fine - if the PaperStatus key is actually added,
    #  something happened, so that ought to override this either way.
    - state: paper_words
  - type: ActivatableUI
    key: enum.PaperUiKey.Key
  - type: UserInterface
    interfaces:
    - key: enum.PaperUiKey.Key
      type: PaperBoundUserInterface

- type: entity
  parent: Paper
  id: NukeCodePaper
  name: nuclear authentication codes
  components:
  - type: NukeCodePaper
    allNukesAvailable: true
  - type: Paper

- type: entity
  parent: NukeCodePaper
  id: NukeCodePaperStation
  suffix: Station Only
  components:
  - type: NukeCodePaper

- type: entity
  name: pen
  parent: BaseItem
  id: Pen
  description: 'A dark ink pen.'
  components:
  - type: Tag
    tags:
    - Write
    - Pen
  - type: Sprite
    sprite: Objects/Misc/bureaucracy.rsi
    state: pen
  - type: Item
    sprite: Objects/Misc/bureaucracy.rsi
    heldPrefix: pen
    size: Tiny
  - type: PhysicalComposition
    materialComposition:
      Steel: 25

- type: entity
  parent: Pen
  id: PenEmbeddable
  abstract: true
  components:
  - type: EmbeddableProjectile
    offset: 0.3,0.0
    removalTime: 0.0
  - type: ThrowingAngle
    angle: 315
  - type: DamageOtherOnHit
    damage:
      types:
        Piercing: 3
  - type: Pen
    mode: PenWrite
  - type: Stamp
    stampedColor: "#000001"
    stampState: "paper_stamp-generic"
    stampedPersonal: true
    stampedBorderless: true
    sound:
      path: /Audio/_NF/Items/Pen/pen_sign.ogg
      params:
        volume: -2
        maxDistance: 5
  - type: StaticPrice
    price: 1

#TODO: I want the luxury pen to write a cool font like Merriweather in the future.

- type: entity
  name: luxury pen
  parent: Pen
  id: LuxuryPen
  description: A fancy and expensive pen that you only deserve to own if you're qualified to handle vast amounts of paperwork.
  components:
  - type: Sprite
    state: luxury_pen
  - type: Item
    heldPrefix: luxury_pen

- type: entity
  name: Cybersun pen
  parent: PenEmbeddable
  id: CyberPen
  description: A high-tech pen straight from Cybersun's legal department, capable of refracting hard-light at impossible angles through its diamond tip in order to write. So powerful, it's even able to rewrite officially stamped documents should the need arise.
  components:
  - type: Tag
    tags:
    - Write
    - WriteIgnoreStamps
    - Pickaxe
  - type: Sprite
    sprite: Objects/Misc/bureaucracy.rsi
    state: overpriced_pen
  - type: MeleeWeapon
    wideAnimationRotation: -45
    damage:
      types:
        Piercing: 15
  - type: Tool
    qualities:
      - Screwing
    useSound:
      collection: Screwdriver
  - type: Item
    sprite: Objects/Misc/bureaucracy.rsi
    heldPrefix: overpriced_pen
    size: Tiny
  - type: Contraband #frontier

- type: entity
  name: captain's fountain pen
  parent: PenEmbeddable
  id: PenCap
  description: 'A luxurious fountain pen for the captain of the station.'
  components:
  - type: Sprite
    sprite: Objects/Misc/bureaucracy.rsi
    state: pen_cap
  - type: StaticPrice
    price: 10

- type: entity
  name: CentCom pen
  parent: CyberPen
  id: PenCentcom
  description: In an attempt to keep up with the "power" of the cybersun bureaucracy, NT made a replica of cyber pen, in their corporate style.
  components:
  - type: Sprite
    sprite: Objects/Misc/bureaucracy.rsi
    state: pen_centcom
  - type: Item
    sprite: Objects/Misc/bureaucracy.rsi
    heldPrefix: pen_centcom

- type: entity
  name: hop's fountain pen
  parent: PenEmbeddable
  id: PenHop
  description: 'A luxurious fountain pen for the hop of the station.'
  components:
  - type: Sprite
    sprite: Objects/Misc/bureaucracy.rsi
    state: pen_hop
  - type: Pen
    mode: PenWrite
  - type: Stamp
    stampedColor: "#000001"
    stampState: "paper_stamp-generic"
    stampedPersonal: true
    stampedBorderless: true
    sound:
      path: /Audio/_NF/Items/Pen/pen_sign.ogg
      params:
        volume: -2
        maxDistance: 5
  - type: StaticPrice
    price: 10

- type: entity
  id: BoxFolderBase
  parent: BoxBase
  name: folder
  description: A folder filled with top secret paperwork.
  components:
  - type: Sprite
    sprite: Objects/Misc/bureaucracy.rsi
    layers:
    - state: folder-colormap
    - state: folder-base
# RandomSpriteColor requires netsync which is currently incompatible with ItemMapper
#  - type: RandomSpriteColor
#    sprite: Objects/Misc/bureaucracy.rsi
#    state: folder-colormap
#    colors:
#      red: "#cc2323"
#      blue: "#355d99"
#      yellow: "#b38e3c"
#      white: "#e6e6e6"
#      grey: "#999999"
#      black: "#3f3f3f"
#      green: "#43bc38"
  - type: Item
    sprite: Objects/Misc/bureaucracy.rsi
    size: Small
    shape: null
  - type: Storage
    maxItemSize: Small
    grid:
    - 0,0,4,3
    whitelist:
      tags:
        - Document
  - type: ItemMapper
    mapLayers:
      folder-overlay-paper:
        whitelist:
          tags:
          - Document
  - type: Appearance
  - type: Tag
    tags:
    - Folder
  - type: StorageFill
    contents:
      - id: Paper
        prob: 0.5
      - id: PaperOffice
        prob: 0.4
      - id: Paper
        prob: 0.3
      - id: PaperOffice
        prob: 0.2
      - id: Paper
        prob: 0.2

- type: entity
  id: BoxFolderRed
  parent: BoxFolderBase
  suffix: Red
  components:
  - type: Sprite
    sprite: Objects/Misc/bureaucracy.rsi
    layers:
    - state: folder-colormap
      color: "#cc2323"
    - state: folder-base

- type: entity
  id: BoxFolderBlue
  parent: BoxFolderBase
  suffix: Blue
  components:
  - type: Sprite
    sprite: Objects/Misc/bureaucracy.rsi
    layers:
    - state: folder-colormap
      color: "#355d99"
    - state: folder-base

- type: entity
  id: BoxFolderYellow
  parent: BoxFolderBase
  suffix: Yellow
  components:
  - type: Sprite
    sprite: Objects/Misc/bureaucracy.rsi
    layers:
    - state: folder-colormap
      color: "#b38e3c"
    - state: folder-base

- type: entity
  id: BoxFolderWhite
  parent: BoxFolderBase
  suffix: White
  components:
  - type: Sprite
    sprite: Objects/Misc/bureaucracy.rsi
    layers:
    - state: folder-white
    - state: folder-base

- type: entity
  id: BoxFolderGrey
  parent: BoxFolderBase
  suffix: Grey
  components:
  - type: Sprite
    sprite: Objects/Misc/bureaucracy.rsi
    layers:
    - state: folder-colormap
      color: "#999999"
    - state: folder-base

- type: entity
  id: BoxFolderBlack
  parent: BoxFolderBase
  suffix: Black
  components:
  - type: Sprite
    sprite: Objects/Misc/bureaucracy.rsi
    layers:
    - state: folder-colormap
      color: "#3f3f3f"
    - state: folder-base

- type: entity
  id: BoxFolderGreen
  parent: BoxFolderBase
  suffix: Green
  components:
  - type: Sprite
    sprite: Objects/Misc/bureaucracy.rsi
    layers:
    - state: folder-colormap
      color: "#43bc38"
    - state: folder-base

- type: entity
  id: BoxFolderCentCom
  name: CentCom folder
  parent: BoxFolderBase
  suffix: DO NOT MAP
  description: CentCom's miserable little pile of secrets!
  components:
  - type: Sprite
    sprite: Objects/Misc/bureaucracy.rsi
    layers:
    - state: folder-centcom
    - state: folder-base

- type: entity
  id: BoxFolderClipboard
  parent: BoxFolderBase
  name: clipboard
  description: The weapon of choice for those on the front lines of bureaucracy.
  components:
  - type: Sprite
    sprite: Objects/Misc/clipboard.rsi
    layers:
    - state: clipboard
    - state: clipboard_paper
      map: ["clipboard_paper"]
      visible: false
    - state: clipboard_pen
      map: ["clipboard_pen"]
      visible: false
    - state: clipboard_over
  - type: ContainerContainer
    containers:
      storagebase: !type:Container
        ents: []
      pen_slot: !type:ContainerSlot {}
  - type: ItemSlots
    slots:
      pen_slot:
        name: clipboard-slot-component-slot-name-pen
        whitelist:
          tags:
            - Write
        insertOnInteract: false
  - type: Item
    sprite: Objects/Misc/clipboard.rsi
    size: Small
  - type: Clothing
    slots: [belt]
    quickEquip: false
    sprite: Objects/Misc/clipboard.rsi
  - type: Storage
    grid:
    - 0,0,5,3
    whitelist:
      tags:
        - Document
  - type: ItemMapper
    mapLayers:
      clipboard_paper:
        whitelist:
          tags:
          - Document
      clipboard_pen:
        whitelist:
          tags:
          - Write
  - type: MeleeWeapon
    wideAnimationRotation: 180
    damage:
      types:
        Blunt: 6

- type: entity
  id: BoxFolderCentComClipboard
  parent: BoxFolderClipboard
  name: CentCom clipboard
  description: A luxurious clipboard upholstered with green velvet. Often seen carried by CentCom officials, seldom seen actually used.
  components:
  - type: Sprite
    sprite: Objects/Misc/cc-clipboard.rsi
    layers:
    - state: clipboard
    - state: clipboard_paper
      map: ["clipboard_paper"]
      visible: false
    - state: clipboard_pen
      map: ["clipboard_pen"]
      visible: false
    - state: clipboard_over
  - type: Item
    sprite: Objects/Misc/cc-clipboard.rsi
    size: Small
  - type: Clothing
    slots: [belt]
    quickEquip: false
    sprite: Objects/Misc/cc-clipboard.rsi

- type: entity
  id: BoxFolderQmClipboard
  parent: BoxFolderBase
  name: requisition digi-board
  description: A bulky electric clipboard, filled with shipping orders and financing details. With so many compromising documents, you ought to keep this safe.
  components:
  - type: Sprite
    sprite: Objects/Misc/qm_clipboard.rsi
    layers:
    - state: qm_clipboard
    - state: qm_clipboard_paper
      map: ["qm_clipboard_paper"]
      visible: false
    - state: qm_clipboard_pen
      map: ["qm_clipboard_pen"]
      visible: false
    - state: qm_clipboard_over
  - type: ContainerContainer
    containers:
      storagebase: !type:Container
        ents: []
      pen_slot: !type:ContainerSlot {}
  - type: ItemSlots
    slots:
      pen_slot:
        name: clipboard-slot-component-slot-name-pen
        whitelist:
          tags:
            - Write
        insertOnInteract: true
  - type: Item
    sprite: Objects/Misc/qm_clipboard.rsi
    size: Normal
  - type: Clothing
    slots: [belt]
    quickEquip: false
    sprite: Objects/Misc/qm_clipboard.rsi
  - type: Storage
    grid:
    - 0,0,4,3
    quickInsert: true
    whitelist:
      tags:
        - Document
  - type: StorageFill
    contents: [] #to override base folder fill
  - type: ItemMapper
    mapLayers:
      qm_clipboard_paper:
        whitelist:
          tags:
          - Document
      qm_clipboard_pen:
        whitelist:
          tags:
          - Write
  - type: CargoOrderConsole
  - type: ActivatableUI
    verbText: qm-clipboard-computer-verb-text
    key: enum.CargoConsoleUiKey.Orders
  - type: UserInterface
    interfaces:
    - key: enum.CargoConsoleUiKey.Orders
      type: CargoOrderConsoleBoundUserInterface
    - key: enum.StorageUiKey.Key
      type: StorageBoundUserInterface
  - type: MeleeWeapon
    damage:
      types:
        Blunt: 10
  - type: StealTarget
    stealGroup: BoxFolderQmClipboard<|MERGE_RESOLUTION|>--- conflicted
+++ resolved
@@ -58,10 +58,6 @@
               max: 1
       - !type:DoActsBehavior
         acts: [ "Destruction" ]
-<<<<<<< HEAD
-  - type: StaticPrice
-    price: 0 # Stop fax copy abuse.
-=======
   - type: Food
     solution: food
     delay: 7
@@ -74,6 +70,8 @@
         reagents:
         - ReagentId: Fiber
           Quantity: 1
+  - type: StaticPrice
+    price: 0 # Stop fax copy abuse.
 
 - type: entity
   name: paper scrap
@@ -85,7 +83,6 @@
     sprite: Objects/Misc/bureaucracy.rsi
     layers:
     - state: scrap
->>>>>>> 76823cc5
 
 - type: entity
   name: office paper
