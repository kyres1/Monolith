- type: entity
  name: lantern
  parent: BaseItem
  id: BaseLamp
  abstract: true
  components:
  - type: HandheldLight
    addPrefix: true
    blinkingBehaviourId: blinking
    radiatingBehaviourId: radiating
  - type: LightBehaviour
    behaviours:
      - !type:FadeBehaviour
        id: radiating
        maxDuration: 2.0
        startValue: 3.0
        endValue: 2.0
        isLooped: true
        reverseWhenFinished: true
      - !type:PulseBehaviour
        id: blinking
        interpolate: Nearest
        maxDuration: 1.0
        minValue: 0.1
        maxValue: 2.0
        isLooped: true
  - type: PowerCellSlot
    cellSlotId: cell_slot
  - type: ItemSlots
    slots:
      cell_slot:
        name: power-cell-slot-component-slot-name-default
        startingItem: PowerCellSmall
  - type: ContainerContainer
    containers:
      cell_slot: !type:ContainerSlot
  - type: Sprite
    sprite: Objects/Misc/Lights/lights.rsi
  - type: Item
    sprite: Objects/Misc/Lights/lights.rsi
    size: Normal
    heldPrefix: off
  - type: PointLight
    enabled: false
    radius: 3
    energy: 2
    netsync: false
  - type: ToggleableLightVisuals
  - type: Appearance
  - type: Physics
    canCollide: false
<<<<<<< HEAD
  - type: StaticPrice
    price: 5
=======
  - type: StealTarget
    stealGroup: LAMP
>>>>>>> dfbf47c3

- type: entity
  name: lamp
  id: Lamp
  parent: BaseLamp
  description: A light emitting device.
  components:
  - type: Sprite
    sprite: Objects/Misc/Lights/lamp.rsi
    layers:
      - state: lamp
        map: [ "base" ]
      - state: lamp-on
        shader: unshaded
        visible: false
        map: [ "light" ]
  - type: Item
    sprite: Objects/Misc/Lights/lamp.rsi
  - type: HolidayVisuals
    holidays:
      festive:
      - FestiveSeason
  - type: GenericVisualizer
    visuals:
      enum.HolidayVisuals.Holiday:
        base:
          festive: { state: christmaslamp }
        light:
          festive: { state: christmaslamp-on }

- type: entity
  name: banana lamp
  id: LampBanana
  parent: BaseLamp
  description: A light emitting device, shaped like a banana.
  components:
  - type: Sprite
    layers:
      - state: bananalamp
      - state: bananalamp_on
        shader: unshaded
        visible: false
        map: [ "light" ]

- type: entity
  name: desk lamp
  id: LampGold
  parent: BaseLamp
  description: A light emitting device that would look great on a desk.
  components:
  - type: Sprite
    sprite: Objects/Misc/Lights/lampgreen.rsi
    layers:
      - state: lampgreen
        map: [ "base" ]
      - state: lampgreen-on
        shader: unshaded
        visible: false
        map: [ "light" ]
  - type: Item
    sprite: Objects/Misc/Lights/lampgreen.rsi
  - type: HolidayVisuals
    holidays:
      festive:
      - FestiveSeason
  - type: GenericVisualizer
    visuals:
      enum.HolidayVisuals.Holiday:
        base:
          festive:
            sprite: Objects/Misc/Lights/lamp.rsi
            state: christmaslamp
        light:
          festive:
            sprite: Objects/Misc/Lights/lamp.rsi
            state: christmaslamp-on

- type: entity
  name: interrogator lamp
  id: LampInterrogator
  parent: BaseLamp
  description: Ultra-bright lamp for the bad cop
  components:
  - type: Sprite
    sprite: Objects/Misc/Lights/lampint.rsi
    layers:
      - state: lamp-int
        map: [ "enum.FlashVisuals.BaseLayer" ]
      - state: lamp-int-on
        shader: unshaded
        visible: false
        map: [ "light" ]
      - state: flashing
        map: [ "enum.FlashVisuals.LightLayer" ]
        visible: false
  - type: Item
    sprite: Objects/Misc/Lights/lampint.rsi
  - type: StaticPrice
    price: 2500
  - type: PointLight
    netsync: false
    enabled: false
    radius: 2
    energy: 0.5
    color: "#FFFFEE"
  - type: Flash
  - type: LimitedCharges
    maxCharges: 3
    charges: 3
  - type: AutoRecharge
    rechargeDuration: 30
  - type: MeleeWeapon
    damage:
      types:
        Blunt: 0 # melee weapon to allow flashing individual targets
  - type: ItemSlots
    slots:
      cell_slot:
        name: power-cell-slot-component-slot-name-default
        startingItem: PowerCellHigh
  - type: GenericVisualizer
    visuals:
      enum.FlashVisuals.Burnt:
        enum.FlashVisuals.BaseLayer:
          True: {state: burnt}
      enum.FlashVisuals.Flashing:
        enum.FlashVisuals.LightLayer:
          True: {visible: true}
          False: {visible: false}

- type: entity
  name: floodlight
  id: Floodlight
  parent: BaseLamp
  description: A pole with powerful mounted lights on it.
  components:
  - type: Item
    size: Normal
  - type: Sprite
    layers:
      - state: floodlight
      - state: floodlight_on
        shader: unshaded
        visible: false
        map: [ "light" ]
  - type: Physics
    canCollide: true
  - type: Fixtures
    fixtures:
      fix1:
        shape:
          !type:PhysShapeAabb
          bounds: "-0.2, -0.5, 0.2, 0.5"
        density: 50
        mask:
        - MachineMask
        layer:
        - MachineLayer
  - type: PointLight
    enabled: false
    radius: 8
    energy: 5
  - type: Anchorable
  - type: Damageable
    damageContainer: Inorganic
    damageModifierSet: Metallic
  - type: Destructible
    thresholds:
    - trigger:
        !type:DamageTrigger
        damage: 10
      behaviors:
      - !type:PlaySoundBehavior
        sound:
          path: /Audio/Effects/glass_break1.ogg
      - !type:SpawnEntitiesBehavior
        spawn:
          FloodlightBroken:
            min: 1
            max: 1
      - !type:DoActsBehavior
        acts: [ "Destruction" ]
  - type: StaticPrice
    price: 75

- type: entity
  name: broken floodlight
  id: FloodlightBroken
  parent: BaseItem
  description: A pole with powerful mounted lights on it. It's broken.
  components:
  - type: Sprite
    sprite: Objects/Misc/Lights/lights.rsi
    state: floodlight_broken
  - type: Anchorable
  - type: Damageable
    damageContainer: Inorganic
    damageModifierSet: Metallic
  - type: Destructible
    thresholds:
    - trigger:
        !type:DamageTrigger
        damage: 40
      behaviors:
        - !type:DoActsBehavior
          acts: [ "Destruction" ]
    - trigger:
        !type:DamageTrigger
        damage: 20
      behaviors:
      - !type:PlaySoundBehavior
        sound:
          path: /Audio/Effects/metalbreak.ogg
      - !type:SpawnEntitiesBehavior
        spawn:
          SheetSteel1:
            min: 1
            max: 1
      - !type:DoActsBehavior
        acts: [ "Destruction" ]
  - type: Physics
  - type: Fixtures
    fixtures:
      fix1:
        shape:
          !type:PhysShapeAabb
          bounds: "-0.2, -0.5, 0.2, 0.5"
        density: 50
        mask:
        - MachineMask
        layer:
        - MachineLayer
  - type: StaticPrice
    price: 3<|MERGE_RESOLUTION|>--- conflicted
+++ resolved
@@ -49,13 +49,10 @@
   - type: Appearance
   - type: Physics
     canCollide: false
-<<<<<<< HEAD
-  - type: StaticPrice
-    price: 5
-=======
   - type: StealTarget
     stealGroup: LAMP
->>>>>>> dfbf47c3
+  - type: StaticPrice
+    price: 5
 
 - type: entity
   name: lamp
