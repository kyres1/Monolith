--- conflicted
+++ resolved
@@ -74,15 +74,12 @@
           implantOnly:
             True: {state: broken}
             False: {state: implanter0}
-<<<<<<< HEAD
-    - type: StaticPrice
-      price: 35
-=======
     - type: UserInterface
       interfaces:
         enum.DeimplantUiKey.Key:
           type: DeimplantBoundUserInterface
->>>>>>> 4dfd3e57
+    - type: StaticPrice # Frontier
+      price: 35 # Frontier
 
 - type: entity
   id: Implanter
