--- conflicted
+++ resolved
@@ -82,12 +82,9 @@
     - type: Tag
       tags:
       - ChemDispensable
-<<<<<<< HEAD
+    - type: DnaSubstanceTrace
     - type: TrashOnSolutionEmpty # Frontier
       solution: beaker # Frontier
-=======
-    - type: DnaSubstanceTrace
->>>>>>> 9a68cf0b
 
 - type: entity
   parent: Jug
@@ -462,11 +459,7 @@
   name: jug
   suffix: welding fuel
   id: JugWeldingFuel
-<<<<<<< HEAD
-#  noSpawn: true # Frontier
-=======
-  categories: [ HideSpawnMenu ]
->>>>>>> 9a68cf0b
+  categories: [ HideSpawnMenu ]
   components:
     - type: Label
       currentLabel: reagent-name-welding-fuel
