- type: entity
  name: chemistry bag
  id: ChemBag
  parent: BaseStorageItem
  description: A bag for storing chemistry products, such as pills, pill canisters, bottles, and syringes.
  components:
  - type: Sprite
    sprite: Objects/Specific/Chemistry/chem_bag.rsi
    state: icon
  - type: Clothing
    sprite: Objects/Specific/Chemistry/chem_bag.rsi
    quickEquip: false
    slots:
    - belt
  - type: Item
    size: Ginormous
  - type: Storage
    maxItemSize: Normal # allow up to 5 large beakers / 10 beakers / 10 pill canisters
    grid:
    - 0,0,4,3
    quickInsert: true
    areaInsert: true
    whitelist:
      components:
        - FitsInDispenser
        - Pill
      tags:
        - Document
        - PillCanister
        - Bottle
        - Syringe
<<<<<<< HEAD
  - type: Dumpable
  - type: MagnetPickup # Frontier
=======
        - Dropper
  - type: Dumpable
>>>>>>> f969fd2b
<|MERGE_RESOLUTION|>--- conflicted
+++ resolved
@@ -29,10 +29,6 @@
         - PillCanister
         - Bottle
         - Syringe
-<<<<<<< HEAD
-  - type: Dumpable
-  - type: MagnetPickup # Frontier
-=======
         - Dropper
   - type: Dumpable
->>>>>>> f969fd2b
+  - type: MagnetPickup # Frontier