- type: entity
  abstract: true
  parent: BaseItem
  id: BasePDA
  name: PDA
  description: Personal Data Assistant.
  components:
  - type: Appearance
  - type: Sprite
    sprite: Objects/Devices/pda.rsi
    layers:
    - map: [ "enum.PdaVisualLayers.Base" ]
    - state: "light_overlay"
      map: [ "enum.PdaVisualLayers.Flashlight" ]
      shader: "unshaded"
      visible: false
    - state: "id_overlay"
      map: [ "enum.PdaVisualLayers.IdLight" ]
      shader: "unshaded"
      visible: false
  - type: Icon
    sprite: Objects/Devices/pda.rsi
    state: pda
  - type: Pda
    state: pda
    penSlot:
      startingItem: Pen
      priority: -1
      whitelist:
        tags:
        - Write
    idSlot:
      name: ID Card
      ejectSound: /Audio/Machines/id_swipe.ogg
      insertSound: /Audio/Weapons/Guns/MagIn/batrifle_magin.ogg
      whitelist:
        components:
        - IdCard
  - type: Item
    size: 10
  - type: ContainerContainer
    containers:
      PDA-id: !type:ContainerSlot {}
      PDA-pen: !type:ContainerSlot {}
      Cartridge-Slot: !type:ContainerSlot {}
      program-container: !type:Container
  - type: ItemSlots
  - type: Clothing
    quickEquip: false
    slots:
    - idcard
    - Belt
  - type: UnpoweredFlashlight
    toggleAction:
      name: action-name-toggle-light
      description: action-description-toggle-light
      icon: { sprite: Objects/Tools/flashlight.rsi, state: flashlight }
      iconOn: Objects/Tools/flashlight.rsi/flashlight-on.png
      event: !type:ToggleActionEvent
  - type: PointLight
    enabled: false
    radius: 1.5
    softness: 5
    autoRot: true
  - type: Ringer
  - type: DeviceNetwork
    deviceNetId: Wireless
    receiveFrequencyId: PDA
    prefix: device-address-prefix-console
  - type: WirelessNetworkConnection
    range: 500
  - type: CartridgeLoader
    uiKey: enum.PdaUiKey.Key
    preinstalled:
      - CrewManifestCartridge
      - NotekeeperCartridge
<<<<<<< HEAD
      - BountyContractsCartridge
=======
      - NewsReadCartridge
>>>>>>> 947832c6
    cartridgeSlot:
      priority: -1
      name: Cartridge
      ejectSound: /Audio/Machines/id_swipe.ogg
      insertSound: /Audio/Weapons/Guns/MagIn/batrifle_magin.ogg
      whitelist:
        components:
          - Cartridge
  - type: ActivatableUI
    key: enum.PdaUiKey.Key
    singleUser: true
    closeOnHandDeselect: false
  - type: UserInterface
    interfaces:
    - key: enum.PdaUiKey.Key
      type: PdaBoundUserInterface
    - key: enum.StoreUiKey.Key
      type: StoreBoundUserInterface
    - key: enum.RingerUiKey.Key
      type: RingerBoundUserInterface
    - key: enum.InstrumentUiKey.Key
      type: InstrumentBoundUserInterface
    - key: enum.HealthAnalyzerUiKey.Key
      type: HealthAnalyzerBoundUserInterface
  - type: CrewManifestViewer
    unsecure: true
  - type: Tag
    tags:
    - DoorBumpOpener
  - type: Input
    context: "human"

- type: entity
  parent: BasePDA
  id: PassengerPDA
  name: passenger PDA
  description: Why isn't it gray?
  components:
  - type: Pda
    id: PassengerIDCard
    state: pda
  - type: PdaBorderColor
    borderColor: "#717059"

- type: entity
  parent: BasePDA
  id: TechnicalAssistantPDA
  name: technical assistant PDA
  description: Why isn't it yellow?
  components:
  - type: Pda
    id: TechnicalAssistantIDCard
    state: pda-interntech
  - type: PdaBorderColor
    borderColor: "#717059"
    accentVColor: "#949137"
  - type: Icon
    state: pda-interntech

- type: entity
  parent: BasePDA
  id: MedicalInternPDA
  name: medical intern PDA
  description: Why isn't it white? Has a built-in health analyzer.
  components:
  - type: Pda
    id: MedicalInternIDCard
    state: pda-internmed
  - type: PdaBorderColor
    borderColor: "#717059"
    accentVColor: "#447987"
  - type: Icon
    state: pda-internmed
  - type: HealthAnalyzer
    scanDelay: 1.4
    scanningEndSound:
      path: "/Audio/Items/Medical/healthscanner.ogg"
  - type: GuideHelp
    guides:
    - Medical Doctor

- type: entity
  parent: BasePDA
  id: SecurityCadetPDA
  name: security cadet PDA
  description: Why isn't it red?
  components:
  - type: Pda
    id: SecurityCadetIDCard
    state: pda-interncadet
  - type: PdaBorderColor
    borderColor: "#717059"
    accentVColor: "#A32D26"
  - type: Icon
    state: pda-interncadet

- type: entity
  parent: BasePDA
  id: ResearchAssistantPDA
  name: research assistant PDA
  description: Why isn't it purple?
  components:
  - type: Pda
    id: ResearchAssistantIDCard
    state: pda-internsci
  - type: PdaBorderColor
    borderColor: "#717059"
    accentVColor: "#8900c9"
  - type: Icon
    state: pda-internsci

- type: entity
  parent: BasePDA
  id: ServiceWorkerPDA
  name: service worker PDA
  description: Why isn't it gray?
  components:
  - type: Pda
    id: ServiceWorkerIDCard
    state: pda-internservice
  - type: PdaBorderColor
    borderColor: "#717059"
    accentVColor: "#00cc35"
  - type: Icon
    state: pda-internservice

- type: entity
  parent: BasePDA
  id: ChefPDA
  name: chef PDA
  description: Covered in grease and flour.
  components:
  - type: Pda
    id: ChefIDCard
    state: pda-cook
  - type: PdaBorderColor
    borderColor: "#d7d7d0"
  - type: Icon
    state: pda-cook

- type: entity
  parent: BasePDA
  id: BotanistPDA
  name: botanist PDA
  description: Has an earthy scent.
  components:
  - type: Pda
    id: BotanistIDCard
    state: pda-hydro
  - type: PdaBorderColor
    borderColor: "#44843c"
    accentVColor: "#00cc35"
  - type: Icon
    state: pda-hydro

- type: entity
  parent: BasePDA
  id: ClownPDA
  name: clown PDA
  description: Looks can be deceiving.
  components:
  - type: Pda
    id: ClownIDCard
    state: pda-clown
    penSlot:
      startingItem: CrayonOrange # no pink crayon?!?
      # ^ Still unacceptable.
      ejectSound: /Audio/Items/bikehorn.ogg
      priority: -1
      whitelist:
        tags:
        - Write
  - type: PdaBorderColor
    borderColor: "#C18199"
  - type: Icon
    state: pda-clown
  - type: Slippery
    paralyzeTime: 4
    launchForwardsMultiplier: 1.5
  - type: StepTrigger
  - type: CollisionWake
    enabled: false
  - type: Physics
    bodyType: Dynamic
  - type: Fixtures
    fixtures:
      slips:
        shape:
          !type:PhysShapeAabb
          bounds: "-0.4,-0.3,0.4,0.3"
        hard: false
        layer:
          - SlipLayer
      fix1:
        shape:
          !type:PhysShapeAabb
          bounds: "-0.4,-0.3,0.4,0.3"
        density: 5
        mask:
        - ItemMask

- type: entity
  parent: BasePDA
  id: MimePDA
  name: mime PDA
  description: Suprisingly not on mute.
  components:
  - type: Pda
    id: MimeIDCard
    state: pda-mime
    idSlot:
      name: ID Card
      whitelist:
        components:
        - IdCard
  - type: PdaBorderColor
    borderColor: "#d7d7d0"
    accentHColor: "#333333"
  - type: Icon
    state: pda-mime

- type: entity
  name: chaplain PDA
  parent: BasePDA
  id: ChaplainPDA
  description: God's chosen PDA.
  components:
  - type: Pda
    id: ChaplainIDCard
    state: pda-chaplain
  - type: PdaBorderColor
    borderColor: "#333333"
  - type: Icon
    state: pda-chaplain

- type: entity
  name: quartermaster PDA
  parent: BasePDA
  id: QuartermasterPDA
  description: PDA for the guy that orders the guns.
  components:
  - type: Pda
    id: QuartermasterIDCard
    state: pda-qm
  - type: PdaBorderColor
    borderColor: "#e39751"
    accentVColor: "#a23e3e"
  - type: Icon
    state: pda-qm

- type: entity
  parent: BasePDA
  id: CargoPDA
  name: cargo PDA
  description: PDA for the guys that order the pizzas.
  components:
  - type: Pda
    id: CargoIDCard
    state: pda-cargo
  - type: PdaBorderColor
    borderColor: "#e39751"
  - type: Icon
    state: pda-cargo

- type: entity
  parent: BasePDA
  id: SalvagePDA
  name: salvage PDA
  description: Smells like ash.
  components:
  - type: Pda
    id: SalvageIDCard
    state: pda-miner
  - type: PdaBorderColor
    borderColor: "#af9366"
    accentVColor: "#8900c9"
  - type: Icon
    state: pda-miner

- type: entity
  parent: BasePDA
  id: BartenderPDA
  name: bartender PDA
  description: Smells like beer.
  components:
  - type: Pda
    id: BartenderIDCard
    state: pda-bartender
  - type: PdaBorderColor
    borderColor: "#333333"
  - type: Icon
    state: pda-bartender

- type: entity
  parent: BasePDA
  id: LibrarianPDA
  name: librarian PDA
  description: Smells like books.
  components:
  - type: Pda
    id: LibrarianIDCard
    state: pda-library
  - type: PdaBorderColor
    borderColor: "#858585"
  - type: Icon
    state: pda-library

- type: entity
  parent: BasePDA
  id: LawyerPDA
  name: lawyer PDA
  description: For lawyers to poach dubious clients.
  components:
  - type: Pda
    id: LawyerIDCard
    state: pda-lawyer
  - type: PdaBorderColor
    borderColor: "#6f6192"
  - type: Icon
    state: pda-lawyer

- type: entity
  parent: BasePDA
  id: JanitorPDA
  name: janitor PDA
  description: Smells like bleach.
  components:
  - type: Pda
    id: JanitorIDCard
    state: pda-janitor
  - type: PdaBorderColor
    borderColor: "#5D2D56"
  - type: Icon
    state: pda-janitor

- type: entity
  parent: BasePDA
  id: CaptainPDA
  name: captain PDA
  description: Surprisingly no different from your PDA.
  components:
  - type: Pda
    id: CaptainIDCard
    state: pda-captain
    penSlot:
      startingItem: PenCap
      priority: -1
      whitelist:
        tags:
        - Write
  - type: PdaBorderColor
    borderColor: "#7C5D00"
  - type: Icon
    state: pda-captain

- type: entity
  parent: BasePDA
  id: HoPPDA
  name: head of personnel PDA
  description: Looks like it's been chewed on.
  components:
  - type: Pda
    id: HoPIDCard
    state: pda-hop
    penSlot:
      startingItem: PenHop
      priority: -1
      whitelist:
        tags:
        - Write
  - type: PdaBorderColor
    borderColor: "#789876"
    accentHColor: "#447987"
  - type: Icon
    state: pda-hop

- type: entity
  parent: BasePDA
  id: CEPDA
  name: chief engineer PDA
  description: Looks like it's barely been used.
  components:
  - type: Pda
    id: CEIDCard
    state: pda-ce
  - type: PdaBorderColor
    borderColor: "#949137"
    accentHColor: "#447987"
  - type: Icon
    state: pda-ce

- type: entity
  parent: BasePDA
  id: EngineerPDA
  name: engineer PDA
  description: Rugged and well-worn.
  components:
  - type: Pda
    id: EngineeringIDCard
    state: pda-engineer
  - type: PdaBorderColor
    borderColor: "#949137"
    accentVColor: "#A32D26"
  - type: Icon
    state: pda-engineer

- type: entity
  parent: BasePDA
  id: CMOPDA
  name: chief medical officer PDA
  description: Extraordinarily shiny and sterile. Has a built-in health analyzer.
  components:
  - type: Pda
    id: CMOIDCard
    state: pda-cmo
  - type: PdaBorderColor
    borderColor: "#d7d7d0"
    accentHColor: "#447987"
    accentVColor: "#447987"
  - type: Icon
    state: pda-cmo
  - type: HealthAnalyzer
    scanDelay: 1
    scanningEndSound:
      path: "/Audio/Items/Medical/healthscanner.ogg"

- type: entity
  parent: BasePDA
  id: MedicalPDA
  name: medical PDA
  description: Shiny and sterile. Has a built-in health analyzer.
  components:
  - type: Pda
    id: MedicalIDCard
    state: pda-medical
  - type: PdaBorderColor
    borderColor: "#d7d7d0"
    accentVColor: "#447987"
  - type: Icon
    state: pda-medical
  - type: HealthAnalyzer
    scanDelay: 1.2
    scanningEndSound:
      path: "/Audio/Items/Medical/healthscanner.ogg"
  - type: GuideHelp
    guides:
    - Medical Doctor

- type: entity
  parent: BasePDA
  id: ParamedicPDA
  name: paramedic PDA
  description: Shiny and sterile. Has a built-in rapid health analyzer.
  components:
  - type: Pda
    id: ParamedicIDCard
    state: pda-paramedic
  - type: PdaBorderColor
    borderColor: "#d7d7d0"
    accentVColor: "#2a4b5b"
  - type: Icon
    state: pda-paramedic
  - type: HealthAnalyzer
    scanDelay: 0.5
    scanningEndSound:
      path: "/Audio/Items/Medical/healthscanner.ogg"

- type: entity
  parent: BasePDA
  id: ChemistryPDA
  name: chemistry PDA
  description: It has a few discolored blotches here and there.
  components:
  - type: Pda
    id: ChemistIDCard
    state: pda-chemistry
  - type: PdaBorderColor
    borderColor: "#d7d7d0"
    accentVColor: "#B34200"
  - type: Icon
    state: pda-chemistry
  - type: HealthAnalyzer
    scanDelay: 1
    scanningEndSound:
      path: "/Audio/Items/Medical/healthscanner.ogg"

- type: entity
  parent: BasePDA
  id: RnDPDA
  name: research director PDA
  description: It appears surprisingly ordinary.
  components:
  - type: Pda
    id: RDIDCard
    state: pda-rd
  - type: PdaBorderColor
    borderColor: "#d7d7d0"
    accentHColor: "#447987"
    accentVColor: "#8900c9"
  - type: Icon
    state: pda-rd

- type: entity
  parent: BasePDA
  id: SciencePDA
  name: science PDA
  description: It's covered with an unknown gooey substance.
  components:
  - type: Pda
    id: ResearchIDCard
    state: pda-science
  - type: PdaBorderColor
    borderColor: "#d7d7d0"
    accentVColor: "#8900c9"
  - type: Icon
    state: pda-science

- type: entity
  parent: BasePDA
  id: HoSPDA
  name: head of security PDA
  description: Whosoever bears this PDA is the law.
  components:
  - type: Pda
    id: HoSIDCard
    state: pda-hos
  - type: PdaBorderColor
    borderColor: "#A32D26"
    accentHColor: "#447987"
  - type: Icon
    state: pda-hos

- type: entity
  parent: BasePDA
  id: WardenPDA
  name: warden PDA
  description: The OS appears to have been jailbroken.
  components:
  - type: Pda
    id: WardenIDCard
    state: pda-warden
  - type: PdaBorderColor
    borderColor: "#A32D26"
    accentVColor: "#949137"
  - type: Icon
    state: pda-warden

- type: entity
  parent: BasePDA
  id: SecurityPDA
  name: security PDA
  description: Red to hide the stains of passenger blood.
  components:
  - type: Pda
    id: SecurityIDCard
    state: pda-security
  - type: PdaBorderColor
    borderColor: "#A32D26"
  - type: Icon
    state: pda-security

- type: entity
  parent: BasePDA
  id: CentcomPDA
  name: CentCom PDA
  description: Light green sign of walking bureaucracy.
  components:
  - type: Pda
    id: CentcomIDCard
    state: pda-centcom
    penSlot:
      startingItem: PenCentcom
      whitelist:
        tags:
        - Write
  - type: PdaBorderColor
    borderColor: "#00842e"
  - type: Icon
    state: pda-centcom

- type: entity
  parent: CentcomPDA
  id: CentcomPDAFake
  suffix: Fake
  components:
  - type: Pda
    id: CentcomIDCardSyndie

- type: entity
  parent: CentcomPDA
  id: DeathsquadPDA
  suffix: Deathsquad
  components:
  - type: Pda
    id: CentcomIDCardDeathsquad

- type: entity
  parent: BasePDA
  id: MusicianPDA
  name: musician PDA
  description: It fills you with inspiration.
  components:
  - type: Pda
    id: MusicianIDCard
    state: pda-musician
  - type: PdaBorderColor
    borderColor: "#333333"
  - type: Icon
    state: pda-musician
  - type: Instrument
    allowPercussion: false
    handheld: true
    bank: 1
    program: 2

- type: entity
  parent: BasePDA
  id: AtmosPDA
  name: atmos PDA
  description: Still smells like plasma.
  components:
  - type: Pda
    id: AtmosIDCard
    state: pda-atmos
  - type: PdaBorderColor
    borderColor: "#949137"
    accentVColor: "#447987"
  - type: Icon
    state: pda-atmos

- type: entity
  parent: BasePDA
  id: ClearPDA
  name: clear PDA
  description: 99 and 44/100ths percent pure plastic.
  components:
  - type: Pda
    id: PassengerIDCard
    state: pda-clear
  - type: PdaBorderColor
    borderColor: "#288e4d"
  - type: Icon
    state: pda-clear

- type: entity
  parent: BasePDA
  id: SyndiPDA
  name: syndicate PDA
  description: Ok, time to be a productive member of- oh cool I'm a bad guy time to kill people!
  components:
  - type: Pda
    id: SyndicateIDCard
    state: pda-syndi
  - type: PdaBorderColor
    borderColor: "#891417"
  - type: Icon
    state: pda-syndi
  - type: CartridgeLoader
    uiKey: enum.PdaUiKey.Key
    preinstalled:
      - NotekeeperCartridge
    cartridgeSlot:
      priority: -1
      name: Cartridge
      ejectSound: /Audio/Machines/id_swipe.ogg
      insertSound: /Audio/Weapons/Guns/MagIn/batrifle_magin.ogg
      whitelist:
        components:
          - Cartridge

- type: entity
  parent: BasePDA
  id: ERTLeaderPDA
  name: ERT PDA
  description: Red for firepower.
  components:
  - type: Pda
    id: ERTLeaderIDCard
    state: pda-ert
  - type: PdaBorderColor
    borderColor: "#A32D26"
    accentHColor: "#447987"
    accentVColor: "#447987"
  - type: Icon
    state: pda-ert

- type: entity
  parent: ERTLeaderPDA
  id: CBURNPDA
  name: CBURN PDA
  description: Smells like rotten flesh.
  components:
  - type: Pda
    id: CBURNIDcard
    state: pda-ert
  - type: PdaBorderColor
    borderColor: "#A32D26"
    accentHColor: "#447987"
    accentVColor: "#447987"

- type: entity
  parent: BasePDA
  id: PsychologistPDA
  name: psychologist PDA
  description: Looks immaculately cleaned.
  components:
  - type: Pda
    id: PsychologistIDCard
    state: pda-medical
  - type: PdaBorderColor
    borderColor: "#d7d7d0"
    accentVColor: "#447987"
  - type: Icon
    state: pda-medical

- type: entity
  parent: BasePDA
  id: ReporterPDA
  name: reporter PDA
  description: Smells like freshly printed press.
  components:
  - type: Pda
    id: ReporterIDCard
    state: pda-reporter
  - type: PdaBorderColor
    borderColor: "#3f3f74"
  - type: Icon
    state: pda-reporter

- type: entity
  parent: BasePDA
  id: ZookeeperPDA
  name: zookeeper PDA
  description: Made with genuine synthetic leather. Crikey!
  components:
  - type: Pda
    id: ZookeeperIDCard
    state: pda-zookeeper
  - type: PdaBorderColor
    borderColor: "#ffe685"
  - type: Icon
    state: pda-zookeeper

- type: entity
  parent: BasePDA
  id: BoxerPDA
  name: boxer PDA
  description: Float like a butterfly, ringtone like a bee.
  components:
  - type: Pda
    id: BoxerIDCard
    state: pda-boxer
  - type: PdaBorderColor
    borderColor: "#333333"
    accentVColor: "#390504"
  - type: Icon
    state: pda-boxer

- type: entity
  parent: BasePDA
  id: DetectivePDA
  name: detective PDA
  description: Smells like rain... pouring down the rooftops...
  components:
  - type: Pda
    id: DetectiveIDCard
    state: pda-detective
  - type: PdaBorderColor
    borderColor: "#774705"
  - type: Icon
    state: pda-detective

- type: entity
  parent: BasePDA
  id: BrigmedicPDA
  name: brigmedic PDA
  description: I wonder whose pulse is on the screen? I hope he doesnt stop... PDA has a built-in health analyzer.
  components:
  - type: Pda
    id: BrigmedicIDCard
    state: pda-brigmedic
  - type: PdaBorderColor
    borderColor: "#A32D26"
    accentHColor: "#d7d7d0"
    accentVColor: "#d7d7d0"
  - type: Icon
    state: pda-brigmedic
  - type: HealthAnalyzer
    scanDelay: 1
    scanningEndSound:
      path: "/Audio/Items/Medical/healthscanner.ogg"

- type: entity
  parent: ClownPDA
  id: CluwnePDA
  name: cluwne PDA
  suffix: Unremoveable
  description: Cursed cluwne PDA.
  components:
  - type: Pda
    id: CluwneIDCard
    state: pda-cluwne
  - type: PdaBorderColor
    borderColor: "#1c8f4d"
  - type: Icon
    state: pda-cluwne
    penSlot:
      startingItem: CrayonGreen
      ejectSound: /Audio/Items/bikehorn.ogg
      priority: -1
      whitelist:
        tags:
        - Write
  - type: Unremoveable

- type: entity
  parent: BasePDA
  id: SeniorEngineerPDA
  name: senior engineer PDA
  description: Seems to have been taken apart and put back together several times.
  components:
  - type: Pda
    id: SeniorEngineerIDCard
    state: pda-seniorengineer
  - type: PdaBorderColor
    borderColor: "#949137"
    accentVColor: "#CD6900"
  - type: Icon
    state: pda-seniorengineer

- type: entity
  parent: BasePDA
  id: SeniorResearcherPDA
  name: senior researcher PDA
  description: Looks like it's been through years of chemical burns and explosions.
  components:
  - type: Pda
    id: SeniorResearcherIDCard
    state: pda-seniorresearcher
  - type: PdaBorderColor
    borderColor: "#d7d7d0"
    accentHColor: "#8900c9"
    accentVColor: "#8900c9"
  - type: Icon
    state: pda-seniorresearcher

- type: entity
  parent: BasePDA
  id: SeniorPhysicianPDA
  name: senior physician PDA
  description: Smells faintly like iron and chemicals. Has a built-in health analyzer.
  components:
  - type: Pda
    id: SeniorPhysicianIDCard
    state: pda-seniorphysician
  - type: PdaBorderColor
    borderColor: "#d7d7d0"
    accentHColor: "#447987"
    accentVColor: "#B34200"
  - type: Icon
    state: pda-seniorphysician
  - type: HealthAnalyzer
    scanDelay: 1
    scanningEndSound:
      path: "/Audio/Items/Medical/healthscanner.ogg"

- type: entity
  parent: BasePDA
  id: SeniorOfficerPDA
  name: senior officer PDA
  description: Beaten, battered and broken, but just barely useable.
  components:
  - type: Pda
    id: SeniorOfficerIDCard
    state: pda-seniorofficer
  - type: PdaBorderColor
    borderColor: "#A32D26"
    accentVColor: "#DFDFDF"
  - type: Icon
    state: pda-seniorofficer<|MERGE_RESOLUTION|>--- conflicted
+++ resolved
@@ -74,11 +74,8 @@
     preinstalled:
       - CrewManifestCartridge
       - NotekeeperCartridge
-<<<<<<< HEAD
       - BountyContractsCartridge
-=======
       - NewsReadCartridge
->>>>>>> 947832c6
     cartridgeSlot:
       priority: -1
       name: Cartridge
