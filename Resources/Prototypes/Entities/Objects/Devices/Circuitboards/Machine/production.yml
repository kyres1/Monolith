- type: entity
  id: AutolatheMachineCircuitboard
  parent: BaseMachineCircuitboard
  name: autolathe machine board
  description: A machine printed circuit board for an autolathe
  components:
    - type: MachineBoard
      prototype: Autolathe
      requirements:
        MatterBin: 3
        Manipulator: 1
      materialRequirements:
        Glass: 1

- type: entity
  parent: BaseMachineCircuitboard
  id: AutolatheHyperConvectionMachineCircuitboard
  name: hyper convection autolathe machine board
  description: A machine printed circuit board for a hyper convection autolathe
  components:
  - type: MachineBoard
    prototype: AutolatheHyperConvection
    requirements:
      MatterBin: 3
    materialRequirements:
      Glass: 1
    tagRequirements:
      Igniter:
        Amount: 1
        DefaultPrototype: Igniter
        ExamineName: Igniter

- type: entity
  id: ProtolatheMachineCircuitboard
  parent: BaseMachineCircuitboard
  name: protolathe machine board
  description: A machine printed circuit board for a protolathe.
  components:
    - type: MachineBoard
      prototype: Protolathe
      requirements:
        MatterBin: 2
        Manipulator: 2
      tagRequirements:
        GlassBeaker:
          Amount: 2
          DefaultPrototype: Beaker
          ExamineName: Glass Beaker

- type: entity
  parent: BaseMachineCircuitboard
  id: ProtolatheHyperConvectionMachineCircuitboard
  name: hyper convection protolathe machine board
  description: A machine printed circuit board for a hyper convection protolathe.
  components:
  - type: MachineBoard
    prototype: ProtolatheHyperConvection
    requirements:
      MatterBin: 2
    tagRequirements:
      GlassBeaker:
        Amount: 2
        DefaultPrototype: Beaker
        ExamineName: Glass Beaker
      Igniter:
        Amount: 1
        DefaultPrototype: Igniter
        ExamineName: Igniter

- type: entity
  id: BiofabricatorMachineCircuitboard
  parent: BaseMachineCircuitboard
  name: biofabricator machine board
  description: A machine printed circuit board for a biofabricator.
  components:
    - type: MachineBoard
      prototype: Biofabricator
      requirements:
        MatterBin: 4
      materialRequirements:
        Glass: 1

- type: entity
  id: SecurityTechFabCircuitboard
  parent: BaseMachineCircuitboard
  name: security techfab machine board
  description: A machine printed circuit board for a security techfab.
  components:
    - type: Sprite
      state: security
    - type: MachineBoard
      prototype: SecurityTechFab
      requirements:
        MatterBin: 2
        Manipulator: 2
      tagRequirements:
        GlassBeaker:
          Amount: 2
          DefaultPrototype: Beaker
          ExamineName: Glass Beaker

- type: entity
  id: AmmoTechFabCircuitboard
  parent: BaseMachineCircuitboard
  name: ammo techfab circuit board
  description: A machine printed circuit board for an ammo techfab
  components:
    - type: Sprite
      state: security
    - type: MachineBoard
      prototype: AmmoTechFab
      requirements:
        MatterBin: 1
        Manipulator: 1

- type: entity
  id: MedicalTechFabCircuitboard
  parent: BaseMachineCircuitboard
  name: medical techfab machine board
  description: A machine printed circuit board for a medical techfab.
  components:
    - type: Sprite
      state: medical
    - type: MachineBoard
      prototype: MedicalTechFab
      requirements:
        MatterBin: 2
        Manipulator: 2
      tagRequirements:
        GlassBeaker:
          Amount: 2
          DefaultPrototype: Beaker
          ExamineName: Glass Beaker
    - type: StealTarget
      stealGroup: MedicalTechFabCircuitboard

- type: entity
  id: CircuitImprinterMachineCircuitboard
  parent: BaseMachineCircuitboard
  name: circuit imprinter machine board
  components:
  - type: Sprite
    state: science
  - type: MachineBoard
    prototype: CircuitImprinter
    requirements:
      MatterBin: 1
      Manipulator: 1
    tagRequirements:
      GlassBeaker:
        Amount: 2
        DefaultPrototype: Beaker
        ExamineName: Glass Beaker

- type: entity
  parent: BaseMachineCircuitboard
  id: CircuitImprinterHyperConvectionMachineCircuitboard
  name: hyper convection circuit imprinter machine board
  description: A machine printed circuit board for a hyper convection circuit imprinter.
  components:
  - type: Sprite
    state: science
  - type: MachineBoard
    prototype: CircuitImprinterHyperConvection
    requirements:
      MatterBin: 2
    tagRequirements:
      GlassBeaker:
        Amount: 2
        DefaultPrototype: Beaker
        ExamineName: Glass Beaker
      Igniter:
        Amount: 1
        DefaultPrototype: Igniter
        ExamineName: Igniter

- type: entity
  id: ExosuitFabricatorMachineCircuitboard
  parent: BaseMachineCircuitboard
  name: exosuit fabricator machine board
  components:
  - type: Sprite
    state: science
  - type: MachineBoard
    prototype: ExosuitFabricator
    requirements:
      MatterBin: 1
      Manipulator: 3
    materialRequirements:
      Glass: 5
  - type: GuideHelp
    guides:
    - Robotics

# yes i know this prototype name is long i'm just following conventions
- type: entity
  id: ResearchAndDevelopmentServerMachineCircuitboard
  parent: BaseMachineCircuitboard
  name: R&D server machine board
  description: A machine printed circuit board for the R&D server.
  components:
  - type: Sprite
    state: science
  - type: MachineBoard
    prototype: ResearchAndDevelopmentServer
    materialRequirements:
      Plasma: 5

- type: entity
  id: UniformPrinterMachineCircuitboard
  parent: BaseMachineCircuitboard
  name: uniform printer machine board
  components:
  - type: MachineBoard
    prototype: UniformPrinter
    requirements:
      MatterBin: 1
      Manipulator: 2

- type: entity
  id: VaccinatorMachineCircuitboard
  parent: BaseMachineCircuitboard
  name: vaccinator machine board
  components:
  - type: Sprite
    state: medical
  - type: MachineBoard
    prototype: Vaccinator
    requirements:
      MatterBin: 1
      Manipulator: 1
    materialRequirements:
      Cable: 5
    tagRequirements:
        GlassBeaker:
          Amount: 1
          DefaultPrototype: Beaker
          ExamineName: Glass Beaker

- type: entity
  id: DiagnoserMachineCircuitboard
  parent: BaseMachineCircuitboard
  name: diagnoser machine board
  components:
  - type: Sprite
    state: medical
  - type: MachineBoard
    prototype: DiseaseDiagnoser
    materialRequirements:
      Cable: 5
    tagRequirements:
      GlassBeaker:
        Amount: 1
        DefaultPrototype: Beaker
        ExamineName: Glass Beaker
    componentRequirements:
      DiseaseSwab:
        Amount: 1
        DefaultPrototype: DiseaseSwab
        ExamineName: Swab

- type: entity
  id: ArtifactAnalyzerMachineCircuitboard
  parent: BaseMachineCircuitboard
  name: artifact analyzer machine board
  description: A machine printed circuit board for an artifact analyzer.
  components:
    - type: Sprite
      state: science
    - type: MachineBoard
      prototype: MachineArtifactAnalyzer
      requirements:
        Manipulator: 3
        Capacitor: 1
      materialRequirements:
        Glass: 5

- type: entity
  id: ArtifactCrusherMachineCircuitboard
  parent: BaseMachineCircuitboard
  name: artifact crusher machine board
  description: A machine printed circuit board for an artifact crusher.
  components:
  - type: Sprite
    state: science
  - type: MachineBoard
    prototype: MachineArtifactCrusher
    requirements:
      Manipulator: 2
    materialRequirements:
      Glass: 1
      Steel: 5

- type: entity
  parent: BaseMachineCircuitboard
  id: AnomalyVesselCircuitboard
  name: anomaly vessel machine board
  description: A machine printed circuit board for an anomaly vessel.
  components:
    - type: Sprite
      state: science
    - type: MachineBoard
      prototype: MachineAnomalyVessel
      requirements:
        Capacitor: 3
      materialRequirements:
        Cable: 1
        PlasmaGlass: 10

- type: entity
  parent: BaseMachineCircuitboard
  id: AnomalyVesselExperimentalCircuitboard
  name: experimental anomaly vessel machine board
  description: A machine printed circuit board for an experimental anomaly vessel.
  components:
  - type: Sprite
    state: science
  - type: MachineBoard
    prototype: MachineAnomalyVesselExperimental
    requirements:
      Capacitor: 3
    materialRequirements:
      Cable: 5
      PlasmaGlass: 15
      MetalRod: 4

- type: entity
  parent: BaseMachineCircuitboard
  id: AnomalySynchronizerCircuitboard
  name: anomaly synchronizer machine board
  description: A machine printed circuit board for an anomaly synchronizer.
  components:
    - type: Sprite
      state: science
    - type: MachineBoard
      prototype: MachineAnomalySynchronizer
      requirements:
        Manipulator: 2
        Capacitor: 5
      materialRequirements:
        PlasmaGlass: 5
        Cable: 5

- type: entity
  parent: BaseMachineCircuitboard
  id: APECircuitboard
  name: A.P.E. machine board
  description: A machine printed circuit board for an A.P.E.
  components:
    - type: Sprite
      state: science
    - type: MachineBoard
      prototype: MachineAPE
      requirements:
        Capacitor: 2
      materialRequirements:
        Cable: 1
        Glass: 1

- type: entity
  id: ThermomachineFreezerMachineCircuitBoard
  parent: BaseMachineCircuitboard
  name: freezer thermomachine machine board
  description: Looks like you could use a screwdriver to change the board type.
  components:
  - type: Sprite
    state: engineering
  - type: MachineBoard
    prototype: GasThermoMachineFreezer
    requirements:
      MatterBin: 2
      Capacitor: 2
    materialRequirements:
      Cable: 5
  - type: Construction
    deconstructionTarget: null
    graph: ThermomachineBoard
    node: freezer

- type: entity
  id: ThermomachineHeaterMachineCircuitBoard
  parent: BaseMachineCircuitboard
  name: heater thermomachine machine board
  description: Looks like you could use a screwdriver to change the board type.
  components:
  - type: Sprite
    state: engineering
  - type: MachineBoard
    prototype: GasThermoMachineHeater
    requirements:
      MatterBin: 2
      Capacitor: 2
    materialRequirements:
      Cable: 5
  - type: Construction
    graph: ThermomachineBoard
    deconstructionTarget: null
    node: heater

- type: entity
  parent: BaseMachineCircuitboard
  id: HellfireFreezerMachineCircuitBoard
  name: hellfire freezer machine board
  description: Looks like you could use a screwdriver to change the board type.
  components:
  - type: Sprite
    state: engineering
  - type: MachineBoard
    prototype: GasThermoMachineHellfireFreezer
    requirements:
      MatterBin: 2
      Capacitor: 2
    materialRequirements:
      Plasma: 1
  - type: Construction
    deconstructionTarget: null
    graph: ThermomachineBoard
    node: hellfirefreezer

- type: entity
  parent: BaseMachineCircuitboard
  id: HellfireHeaterMachineCircuitBoard
  name: hellfire heater machine board
  description: Looks like you could use a screwdriver to change the board type.
  components:
  - type: Sprite
    state: engineering
  - type: MachineBoard
    prototype: GasThermoMachineHellfireHeater
    requirements:
      MatterBin: 2
      Capacitor: 2
    materialRequirements:
      Plasma: 1
  - type: Construction
    graph: ThermomachineBoard
    deconstructionTarget: null
    node: hellfireheater

- type: entity
  id: CondenserMachineCircuitBoard
  parent: BaseMachineCircuitboard
  name: condenser machine board
  description: A machine printed circuit board for a condenser.
  components:
  - type: Sprite
    state: engineering
  - type: MachineBoard
    prototype: BaseGasCondenser
    requirements:
      MatterBin: 1
    materialRequirements:
      Glass: 1

- type: entity
  id: PortableScrubberMachineCircuitBoard
  parent: BaseMachineCircuitboard
  name: portable scrubber machine board
  description: A machine printed circuit board for a portable scrubber.
  components:
  - type: Sprite
    state: engineering
  - type: MachineBoard
    prototype: PortableScrubber
    requirements:
      MatterBin: 1
      Manipulator: 2
    materialRequirements:
      Cable: 5
      Glass: 2

- type: entity
  id: SpaceHeaterMachineCircuitBoard
  parent: BaseMachineCircuitboard
  name: space heater machine board
  description: A machine printed circuit board for a space heater.
  components:
  - type: Sprite
    state: engineering
  - type: MachineBoard
    prototype: SpaceHeater
    requirements:
      MatterBin: 1
      Capacitor: 2
    materialRequirements:
      Cable: 5

- type: entity
  id: CloningPodMachineCircuitboard
  parent: BaseMachineCircuitboard
  name: cloning pod machine board
  description: A machine printed circuit board for a cloning pod.
  components:
    - type: Sprite
      state: medical
    - type: MachineBoard
      prototype: CloningPod
      requirements:
        MatterBin: 2
        Manipulator: 2
      materialRequirements:
        Glass: 1
        Cable: 1

- type: entity
  id: MedicalScannerMachineCircuitboard
  parent: BaseMachineCircuitboard
  name: medical scanner machine board
  description: A machine printed circuit board for a medical scanner.
  components:
    - type: Sprite
      state: medical
    - type: MachineBoard
      prototype: MedicalScanner
      requirements:
        Capacitor: 1
      materialRequirements:
        Glass: 5
        Cable: 1

- type: entity
  id: CrewMonitoringServerMachineCircuitboard
  parent: BaseMachineCircuitboard
  name: crew monitoring server machine board
  description: A machine printed circuit board for a crew monitoring server.
  components:
    - type: MachineBoard
      prototype: CrewMonitoringServer
      materialRequirements:
        Steel: 1
        Cable: 2

- type: entity
  id: CryoPodMachineCircuitboard
  parent: BaseMachineCircuitboard
  name: cryo pod machine board
  description: A machine printed circuit board for a cryo pod.
  components:
    - type: Sprite
      state: medical
    - type: MachineBoard
      prototype: CryoPod
      materialRequirements:
        Glass: 5
        Cable: 1

- type: entity
  id: ChemMasterMachineCircuitboard
  parent: BaseMachineCircuitboard
  name: ChemMaster 4000 machine board
  description: A machine printed circuit board for a ChemMaster 4000.
  components:
    - type: Sprite
      state: medical
    - type: MachineBoard
      prototype: chem_master
      requirements:
        Capacitor: 1
      materialRequirements:
        Glass: 1
        Cable: 1
      tagRequirements:
        GlassBeaker:
          Amount: 2
          DefaultPrototype: Beaker
          ExamineName: Glass Beaker

- type: entity
  id: ChemDispenserMachineCircuitboard
  parent: BaseMachineCircuitboard
  name: chem dispenser machine board
  description: A machine printed circuit board for a chem dispenser.
  components:
    - type: Sprite
      state: medical
    - type: MachineBoard
      prototype: ChemDispenserEmpty
      requirements:
        Capacitor: 1
      materialRequirements:
        Glass: 1
        Steel: 3
      tagRequirements:
        GlassBeaker:
          Amount: 2
          DefaultPrototype: Beaker
          ExamineName: Glass Beaker

- type: entity
  id: BiomassReclaimerMachineCircuitboard
  parent: BaseMachineCircuitboard
  name: biomass reclaimer machine board
  description: A machine printed circuit board for a biomass reclaimer.
  components:
    - type: MachineBoard
      prototype: BiomassReclaimer
      requirements:
        MatterBin: 2
        Manipulator: 1
      tagRequirements:
        Knife:
          Amount: 2
          DefaultPrototype: KitchenKnife
          ExamineName: Knife
      materialRequirements:
        Steel: 5

- type: entity
  id: HydroponicsTrayMachineCircuitboard
  parent: BaseMachineCircuitboard
  name: hydroponics tray machine board
  description: A machine printed circuit board for a hydroponics tray.
  components:
    - type: Sprite
      state: service
    - type: MachineBoard
      prototype: HydroponicsTrayEmpty
      materialRequirements:
        # replacing the console screen
        Glass: 5
        Cable: 2
      tagRequirements:
        GlassBeaker:
          Amount: 2
          DefaultPrototype: Beaker
          ExamineName: Glass Beaker

- type: entity
  id: SeedExtractorMachineCircuitboard
  parent: BaseMachineCircuitboard
  name: seed extractor machine board
  description: A machine printed circuit board for a seed extractor.
  components:
    - type: Sprite
      state: service
    - type: MachineBoard
      prototype: SeedExtractor
      requirements:
        Manipulator: 2
        Capacitor: 1
      materialRequirements:
        # replacing the console screen
        Glass: 1
        Cable: 2

- type: entity
  id: SMESMachineCircuitboard
  parent: BaseMachineCircuitboard
  name: SMES machine board
  description: A machine printed circuit board for a SMES.
  components:
    - type: Sprite
      sprite: Objects/Misc/module.rsi
      state: power_mod
    - type: MachineBoard
      prototype: SMESBasicEmpty
      requirements:
        Capacitor: 1
        PowerCell: 4
      materialRequirements:
        CableHV: 10

- type: entity
  id: CellRechargerCircuitboard
  parent: BaseMachineCircuitboard
  name: cell recharger machine board
  description: A machine printed circuit board for a cell recharger.
  components:
    - type: Sprite
      sprite: Objects/Misc/module.rsi
      state: charger_APC
    - type: MachineBoard
      prototype: PowerCellRecharger
      requirements:
        Capacitor: 2
      materialRequirements:
        Cable: 5
    - type: PhysicalComposition
      materialComposition:
        Steel: 30
        Plastic: 30
    - type: StaticPrice
      price: 15

- type: entity
  id: PowerCageRechargerCircuitboard
  parent: BaseMachineCircuitboard
  name: cage recharger machine board
  description: A machine printed circuit board for a energy cage recharger.
  components:
    - type: Sprite
      sprite: Objects/Misc/module.rsi
      state: charger_APC
    - type: MachineBoard
      prototype: PowerCageRecharger
      requirements:
        Capacitor: 4
      materialRequirements:
        Steel: 5
        Cable: 10
    - type: PhysicalComposition
      materialComposition:
        Steel: 30
        Plastic: 30
    - type: StaticPrice
      price: 30

- type: entity
  id: BorgChargerCircuitboard
  parent: BaseMachineCircuitboard
  name: cyborg recharging station machine board
  description: A machine printed circuit board for a robot recharging station.
  components:
    - type: Sprite
      sprite: Objects/Misc/module.rsi
      state: charger_APC
    - type: MachineBoard
      prototype: BorgCharger
      requirements:
        Capacitor: 2
      materialRequirements:
        Cable: 5
    - type: PhysicalComposition
      materialComposition:
        Steel: 30
        Plastic: 30
    - type: StaticPrice
      price: 15

- type: entity
  id: WeaponCapacitorRechargerCircuitboard
  parent: BaseMachineCircuitboard
  name: recharger machine board
  description: A machine printed circuit board for a recharger.
  components:
    - type: Sprite
      sprite: Objects/Misc/module.rsi
      state: charger_APC
    - type: MachineBoard
      prototype: WeaponCapacitorRecharger
      requirements:
        Capacitor: 2
      materialRequirements:
        CableMV: 5
    - type: PhysicalComposition
      materialComposition:
        Steel: 30
        Plastic: 30
    - type: StaticPrice
      price: 15

- type: entity
  id: TurboItemRechargerCircuitboard
  parent: BaseMachineCircuitboard
  name: turbo recharger machine board
  description: A machine printed circuit board for a turbo recharger.
  components:
  - type: Sprite
    sprite: Objects/Misc/module.rsi
    state: charger_APC
  - type: MachineBoard
    prototype: TurboItemRecharger
    requirements:
      Capacitor: 2
    materialRequirements:
      CableMV: 5
  - type: PhysicalComposition
    materialComposition:
      Steel: 30
      Plastic: 30

- type: entity
  id: SubstationMachineCircuitboard
  parent: BaseMachineCircuitboard
  name: substation machine board
  description: A machine printed circuit board for a substation.
  components:
    - type: MachineBoard
      prototype: SubstationBasicEmpty
      requirements:
        Capacitor: 1
        PowerCell: 1
      materialRequirements:
        CableMV: 5
        CableHV: 5
    - type: PhysicalComposition
      materialComposition:
        Glass: 200
      chemicalComposition:
        Silicon: 20
    - type: StaticPrice
      price: 58

- type: entity
  parent: BaseMachineCircuitboard
  id: DawInstrumentMachineCircuitboard
  name: digital audio workstation machine board
  components:
    - type: MachineBoard
      prototype: DawInstrument
      materialRequirements:
        Glass: 1
        Cable: 1
      tagRequirements:
#      One instrument to bring them all and in the darkness bind them...
       KeyedInstrument:
          Amount: 1
          DefaultPrototype: SynthesizerInstrument
          ExamineName: Keyed Instrument
       StringInstrument:
          Amount: 1
          DefaultPrototype: AcousticGuitarInstrument
          ExamineName: String Instrument
       PercussionInstrument:
          Amount: 1
          DefaultPrototype: GlockenspielInstrument
          ExamineName: Percussion Instrument
       BrassInstrument:
          Amount: 1
          DefaultPrototype: TrumpetInstrument
          ExamineName: Brass Instrument
       WoodwindInstrument:
          Amount: 1
          DefaultPrototype: SaxophoneInstrument
          ExamineName: Woodwind Instrument

- type: entity
  id: PortableGeneratorPacmanMachineCircuitboard
  parent: BaseMachineCircuitboard
  name: P.A.C.M.A.N.-type portable generator machine board
  components:
    - type: Sprite
      state: engineering
    - type: MachineBoard
      prototype: PortableGeneratorPacman
      requirements:
        Capacitor: 1
      materialRequirements:
        CableHV: 5
    - type: PhysicalComposition
      materialComposition:
        Glass: 200
      chemicalComposition:
        Silicon: 20
    - type: StaticPrice
      price: 40

- type: entity
  id: ThrusterMachineCircuitboard
  parent: BaseMachineCircuitboard
  name: thruster machine board
  components:
  - type: MachineBoard
    prototype: Thruster
    requirements:
      Capacitor: 4
    materialRequirements:
      Steel: 5

- type: entity
  id: GyroscopeMachineCircuitboard
  parent: BaseMachineCircuitboard
  name: gyroscope machine board
  components:
  - type: MachineBoard
    prototype: Gyroscope
    requirements:
      Manipulator: 2
      Capacitor: 1
    materialRequirements:
      Glass: 2

- type: entity
  id: PortableGeneratorSuperPacmanMachineCircuitboard
  parent: BaseMachineCircuitboard
  name: S.U.P.E.R.P.A.C.M.A.N.-type portable generator machine board
  components:
    - type: Sprite
      state: engineering
    - type: MachineBoard
      prototype: PortableGeneratorSuperPacman
      requirements:
        Capacitor: 2
      materialRequirements:
        CableHV: 10
    - type: PhysicalComposition
      materialComposition:
        Glass: 200
      chemicalComposition:
        Silicon: 20
    - type: StaticPrice
      price: 40

- type: entity
  id: PortableGeneratorJrPacmanMachineCircuitboard
  parent: BaseMachineCircuitboard
  name: J.R.P.A.C.M.A.N.-type portable generator machine board
  components:
    - type: Sprite
      state: engineering
    - type: MachineBoard
      prototype: PortableGeneratorJrPacman
      requirements:
        Capacitor: 1
      materialRequirements:
        Cable: 10
    - type: PhysicalComposition
      materialComposition:
        Glass: 200
      chemicalComposition:
        Silicon: 20
    - type: StaticPrice
      price: 40

- type: entity
  id: ReagentGrinderMachineCircuitboard
  parent: BaseMachineCircuitboard
  name: reagent grinder machine board
  description: A machine printed circuit board for a reagent grinder.
  components:
    - type: MachineBoard
      prototype: KitchenReagentGrinder
      requirements:
        MatterBin: 2
        Manipulator: 2
      tagRequirements:
        GlassBeaker:
          Amount: 1
          DefaultPrototype: Beaker
          ExamineName: Glass Beaker

- type: entity
  id: HotplateMachineCircuitboard
  parent: BaseMachineCircuitboard
  name: hotplate machine board
  description: A machine printed circuit board for a hotplate.
  components:
    - type: MachineBoard
      prototype: ChemistryHotplate
      requirements:
        Capacitor: 2
      materialRequirements:
        Glass: 1

- type: entity
  parent: BaseMachineCircuitboard
  id: ElectricGrillMachineCircuitboard
  name: electric grill machine board
  description: A machine printed circuit board for an electric grill.
  components:
  - type: MachineBoard
    prototype: KitchenElectricGrill
    requirements:
      Capacitor: 4
    materialRequirements:
      Glass: 2
      Cable: 5

- type: entity
  id: StasisBedMachineCircuitboard
  parent: BaseMachineCircuitboard
  name: stasis bed machine board
  components:
    - type: Sprite
      state: medical
    - type: MachineBoard
      prototype: StasisBed
      requirements:
        Capacitor: 1
        Manipulator: 1
      materialRequirements:
        Cable: 3
        Steel: 2

- type: entity
  id: ElectrolysisUnitMachineCircuitboard
  parent: BaseMachineCircuitboard
  name: electrolysis unit machine board
  description: A machine printed circuit board for an electrolysis unit.
  components:
  - type: Sprite
    state: medical
  - type: MachineBoard
    prototype: MachineElectrolysisUnit
    requirements:
      Capacitor: 2
    materialRequirements:
      Cable: 1

- type: entity
  id: CentrifugeMachineCircuitboard
  parent: BaseMachineCircuitboard
  name: centrifuge machine board
  description: A machine printed circuit board for a centrifuge.
  components:
  - type: Sprite
    state: medical
  - type: MachineBoard
    prototype: MachineCentrifuge
    requirements:
      Manipulator: 1
    materialRequirements:
      Steel: 1

- type: entity
  id: MaterialReclaimerMachineCircuitboard
  parent: BaseMachineCircuitboard
  name: material reclaimer machine board
  components:
    - type: Sprite
      state: supply
    - type: MachineBoard
      prototype: MaterialReclaimer
      requirements:
        Manipulator: 2
      materialRequirements:
        Steel: 5
        Plastic: 5

- type: entity
  id: OreProcessorMachineCircuitboard
  parent: BaseMachineCircuitboard
  name: ore processor machine board
  components:
    - type: Sprite
      state: supply
    - type: MachineBoard
      prototype: OreProcessor
      requirements:
        MatterBin: 1
        Manipulator: 3
      materialRequirements:
        Glass: 1

- type: entity
  parent: BaseMachineCircuitboard
  id: OreProcessorIndustrialMachineCircuitboard
  name: industrial ore processor machine board
  components:
  - type: Sprite
    state: supply
  - type: MachineBoard
    prototype: OreProcessorIndustrial
    requirements:
      MatterBin: 1
      Manipulator: 3
    materialRequirements:
      Glass: 1

- type: entity
  id: SheetifierMachineCircuitboard
  parent: BaseMachineCircuitboard
  name: sheet-meister 2000 machine board
  components:
  - type: MachineBoard
    prototype: Sheetifier
    requirements:
      MatterBin: 1
      Manipulator: 1

- type: entity
  id: MicrowaveMachineCircuitboard
  parent: BaseMachineCircuitboard
  name: microwave machine board
  components:
    - type: Sprite
      state: service
    - type: MachineBoard
      prototype: KitchenMicrowave
      requirements:
        Capacitor: 1
      materialRequirements:
        Glass: 2
        Cable: 2
    - type: Tag
      tags:
      - MicrowaveMachineBoard

- type: entity
  id: FatExtractorMachineCircuitboard
  parent: BaseMachineCircuitboard
  name: lipid extractor machine board
  components:
    - type: Sprite
      state: service
    - type: MachineBoard
      prototype: FatExtractor
      requirements:
        Manipulator: 1
      componentRequirements:
        Utensil:
          Amount: 1
          DefaultPrototype: ForkPlastic
          ExamineName: Utensil

- type: entity
  parent: BaseMachineCircuitboard
  id: FlatpackerMachineCircuitboard
  name: Flatpacker 1001 machine board
  components:
  - type: MachineBoard
    prototype: MachineFlatpacker
    requirements:
      Manipulator: 2
      MatterBin: 1
    materialRequirements:
      Steel: 1

- type: entity
  id: EmitterCircuitboard
  parent: BaseMachineCircuitboard
  name: emitter machine board
  components:
    - type: Sprite
      state: engineering
    - type: MachineBoard
      prototype: Emitter
      requirements:
        Capacitor: 2
      materialRequirements:
        CableHV: 5
        Glass: 2

- type: entity
  id: SurveillanceCameraRouterCircuitboard
  parent: BaseMachineCircuitboard
  name: surveillance camera router board
  description: A machine printed circuit board for a surveillance camera router.
  components:
    - type: MachineBoard
      prototype: SurveillanceCameraRouterConstructed
      materialRequirements:
        Cable: 1

- type: entity
  id: SurveillanceCameraWirelessRouterCircuitboard
  parent: BaseMachineCircuitboard
  name: surveillance camera wireless router board
  description: A machine printed circuit board for a surveillance camera wireless router.
  components:
    - type: MachineBoard
      prototype: SurveillanceCameraWirelessRouterConstructed
      materialRequirements:
        Cable: 2
        Glass: 1

- type: entity
  id: SurveillanceWirelessCameraMovableCircuitboard
  parent: BaseMachineCircuitboard
  name: movable wireless camera board
  description: A machine printed circuit board for a movable wireless camera.
  components:
    - type: MachineBoard
      prototype: SurveillanceWirelessCameraMovableConstructed
      materialRequirements:
        Glass: 2
        Cable: 2

- type: entity
  id: SurveillanceWirelessCameraAnchoredCircuitboard
  parent: BaseMachineCircuitboard
  name: wireless camera board
  description: A machine printed circuit board for a wireless camera.
  components:
    - type: MachineBoard
      prototype: SurveillanceWirelessCameraAnchoredConstructed
      materialRequirements:
        Cable: 2
        Glass: 1

- type: entity
  id: GasRecyclerMachineCircuitboard
  parent: BaseMachineCircuitboard
  name: gas recycler board
  description: A printed circuit board for a gas recycler.
  components:
  - type: MachineBoard
    prototype: GasRecycler
    requirements:
      Capacitor: 1
      Manipulator: 1
    materialRequirements:
      Steel: 10
      Plasma: 5

- type: entity
  id: BoozeDispenserMachineCircuitboard
  parent: BaseMachineCircuitboard
  name: booze dispenser machine board
  description: A machine printed circuit board for a booze dispenser.
  components:
    - type: Sprite
      state: service
    - type: MachineBoard
      prototype: BoozeDispenserEmpty
      materialRequirements:
        Steel: 5
      tagRequirements:
          GlassBeaker:
            Amount: 1
            DefaultPrototype: Beaker
            ExamineName: Glass Beaker

- type: entity
  id: CargoTelepadMachineCircuitboard
  parent: BaseMachineCircuitboard
  name: cargo telepad machine board
  description: A machine printed circuit board for a cargo telepad.
  components:
    - type: Sprite
      state: supply
    - type: MachineBoard
      prototype: CargoTelepad
      requirements:
        Capacitor: 2
      materialRequirements:
        Steel: 5

- type: entity
  id: SodaDispenserMachineCircuitboard
  parent: BaseMachineCircuitboard
  name: soda dispenser machine board
  description: A machine printed circuit board for a soda dispenser.
  components:
    - type: Sprite
      state: service
    - type: MachineBoard
      prototype: SodaDispenserEmpty
      materialRequirements:
        Steel: 5
      tagRequirements:
          GlassBeaker:
            Amount: 1
            DefaultPrototype: Beaker
            ExamineName: Glass Beaker

- type: entity
  id: TelecomServerCircuitboard
  parent: BaseMachineCircuitboard
  name: telecommunication server machine board
  description: A machine printed circuit board for an telecommunication server.
  components:
    - type: MachineBoard
      prototype: TelecomServer
      materialRequirements:
        Steel: 1
        Cable: 2

- type: entity
  parent: BaseMachineCircuitboard
  id: SalvageMagnetMachineCircuitboard
  name: salvage magnet machine board
  description: A machine printed circuit board for a salvage magnet.
  components:
  - type: MachineBoard
    prototype: SalvageMagnet
    requirements:
      Capacitor: 4
    materialRequirements:
      Steel: 5
      CableHV: 5
      Cable: 2

- type: entity
  parent: BaseMachineCircuitboard
  id: MiniGravityGeneratorCircuitboard
  name: mini gravity generator machine board
  description: A machine printed circuit board for a mini gravity generator.
  components:
  - type: MachineBoard
    prototype: GravityGeneratorMini
    requirements:
      Capacitor: 4
      MatterBin: 3
    materialRequirements:
      Steel: 5
      CableHV: 5
      Uranium: 2

- type: entity
  id: ShuttleGunSvalinnMachineGunCircuitboard
  parent: BaseMachineCircuitboard
  name: LSE-400c "Svalinn machine gun" machine board
  description: A machine printed circuit board for an LSE-400c "Svalinn machine gun"
  components:
  - type: Sprite
    state: security
  - type: MachineBoard
    prototype: ShuttleGunSvalinnMachineGun
    requirements:
      MatterBin: 2
      Manipulator: 4
    materialRequirements:
      Steel: 5
      CableHV: 5

- type: entity
  id: ShuttleGunPerforatorCircuitboard
  parent: BaseMachineCircuitboard
  name: LSE-1200c "Perforator" machine board
  description: A machine printed circuit board for an LSE-1200c "Perforator"
  components:
  - type: Sprite
    state: security
  - type: MachineBoard
    prototype: ShuttleGunPerforator
    requirements:
      MatterBin: 4
      Manipulator: 6
    materialRequirements:
      Steel: 10
      CableHV: 5

- type: entity
  id: ShuttleGunFriendshipCircuitboard
  parent: BaseMachineCircuitboard
  name: EXP-320g "Friendship" machine board
  description: A machine printed circuit board for an EXP-320g "Friendship"
  components:
  - type: Sprite
    state: security
  - type: MachineBoard
    prototype: ShuttleGunFriendship
    requirements:
      MatterBin: 3
      Manipulator: 2
    materialRequirements:
      Steel: 7
      CableHV: 5

- type: entity
  id: ShuttleGunDusterCircuitboard
  parent: BaseMachineCircuitboard
  name: EXP-2100g "Duster" machine board
  description: A machine printed circuit board for an EXP-2100g "Duster"
  components:
  - type: Sprite
    state: security
  - type: MachineBoard
    prototype: ShuttleGunDuster
    requirements:
      MatterBin: 6
      Manipulator: 4
    materialRequirements:
      Steel: 10
      CableHV: 5
      Uranium: 2

- type: entity
  id: ShuttleGunKineticCircuitboard
  parent: BaseMachineCircuitboard
  name: PTK-800 "Matter Dematerializer" machine board
  description: A machine printed circuit board for an PTK-800 "Matter Dematerializer"
  components:
  - type: Sprite
    state: security
  - type: MachineBoard
    prototype: ShuttleGunKinetic
    requirements:
      MatterBin: 2
      Manipulator: 3
    materialRequirements:
      Steel: 5
      CableHV: 2


- type: entity
  parent: BaseMachineCircuitboard
  id: ReagentGrinderIndustrialMachineCircuitboard
  name: industrial reagent grinder machine board
  components:
  - type: MachineBoard
    prototype: ReagentGrinderIndustrial
    requirements:
      MatterBin: 1
      Manipulator: 3
    materialRequirements:
      Glass: 1

- type: entity
  parent: BaseMachineCircuitboard
<<<<<<< HEAD
  id: M_EmpMachineCircuitboard
  name: M_EMP Generator machine board
  description: A machine printed circuit board for a mobile EMP generator.
  components:
  - type: MachineBoard
    prototype: M_Emp
    requirements:
      Capacitor: 4
    materialRequirements:
      Steel: 5
      CableHV: 5
=======
  id: JukeboxCircuitBoard
  name: jukebox machine board
  description: A machine printed circuit board for a jukebox.
  components:
  - type: MachineBoard
    prototype: Jukebox
    materialRequirements:
      WoodPlank: 5
      Steel: 2
      Glass: 5
>>>>>>> 13dbb95d
      Cable: 2<|MERGE_RESOLUTION|>--- conflicted
+++ resolved
@@ -1379,7 +1379,21 @@
 
 - type: entity
   parent: BaseMachineCircuitboard
-<<<<<<< HEAD
+  id: JukeboxCircuitBoard
+  name: jukebox machine board
+  description: A machine printed circuit board for a jukebox.
+  components:
+  - type: MachineBoard
+    prototype: Jukebox
+    materialRequirements:
+      WoodPlank: 5
+      Steel: 2
+      Glass: 5
+      Cable: 2
+
+
+- type: entity
+  parent: BaseMachineCircuitboard
   id: M_EmpMachineCircuitboard
   name: M_EMP Generator machine board
   description: A machine printed circuit board for a mobile EMP generator.
@@ -1391,16 +1405,4 @@
     materialRequirements:
       Steel: 5
       CableHV: 5
-=======
-  id: JukeboxCircuitBoard
-  name: jukebox machine board
-  description: A machine printed circuit board for a jukebox.
-  components:
-  - type: MachineBoard
-    prototype: Jukebox
-    materialRequirements:
-      WoodPlank: 5
-      Steel: 2
-      Glass: 5
->>>>>>> 13dbb95d
       Cable: 2