--- conflicted
+++ resolved
@@ -111,14 +111,11 @@
   - type: Battery
     maxCharge: 720
     startingCharge: 720
-<<<<<<< HEAD
   - type: MachinePart
     part: PowerCell
     rating: 2
   - type: StaticPrice
     price: 75
-=======
->>>>>>> 6829630d
 
 - type: entity
   id: PowerCellMediumPrinted
