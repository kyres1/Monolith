--- conflicted
+++ resolved
@@ -70,11 +70,10 @@
           - /Maps/Ruins/syndicate_dropship.yml
           - /Maps/Ruins/whiteship_ancient.yml
           - /Maps/Ruins/whiteship_bluespacejumper.yml
-<<<<<<< HEAD
         # vgroid: !type:DungeonSpawnGroup # Frontier
           # minimumDistance: 300 # Frontier
           # maximumDistance: 350 # Frontier
-          # nameDataset: names_borer # Frontier
+          # nameDataset: NamesBorer # Frontier
           # stationGrid: false # Frontier
           # addComponents: # Frontier
           # - type: Gravity # Frontier
@@ -82,19 +81,6 @@
             # inherent: true # Frontier
           # protos: # Frontier
           # - VGRoid # Frontier
-=======
-        vgroid: !type:DungeonSpawnGroup
-          minimumDistance: 300
-          maximumDistance: 350
-          nameDataset: NamesBorer
-          stationGrid: false
-          addComponents:
-          - type: Gravity
-            enabled: true
-            inherent: true
-          protos:
-          - VGRoid
->>>>>>> e0163fb0
 
 - type: entity
   id: BaseStationCentcomm
