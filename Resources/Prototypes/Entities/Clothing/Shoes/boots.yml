- type: entity
  parent: ClothingShoesBaseButcherable
  id: ClothingShoesBootsWork
  name: workboots
  description: Engineering lace-up work boots for the especially blue-collar.
  components:
  - type: Sprite
    sprite: Clothing/Shoes/Boots/workboots.rsi
  - type: Clothing
    sprite: Clothing/Shoes/Boots/workboots.rsi
  - type: Matchbox

- type: entity
  parent: [ClothingShoesMilitaryBase, BaseC1Contraband] # Frontier: BaseRestrictedContraband<BaseC1Contraband
  id: ClothingShoesBootsJack
  name: jackboots
  description: Nanotrasen-issue Security combat boots for combat scenarios or combat situations. All combat, all the time.
  components:
  - type: Sprite
    sprite: Clothing/Shoes/Boots/jackboots.rsi
  - type: Clothing
    sprite: Clothing/Shoes/Boots/jackboots.rsi
  - type: ClothingSlowOnDamageModifier
    modifier: 0.5

- type: entity
  parent: ClothingShoesBaseButcherable
  id: ClothingShoesBootsSalvage
  name: salvage boots
  description: Steel-toed salvage boots for salvaging in hazardous environments.
  components:
  - type: Sprite
    sprite: Clothing/Shoes/Boots/explorer.rsi
  - type: Clothing
    sprite: Clothing/Shoes/Boots/explorer.rsi
  - type: Matchbox

- type: entity
  parent: ClothingShoesBaseButcherable
  id: ClothingShoesBootsPerformer
  name: performer's boots
  description: These boots provide great traction for when you're up on stage.
  components:
  - type: Sprite
    sprite: Clothing/Shoes/Boots/performer.rsi
  - type: Clothing
    sprite: Clothing/Shoes/Boots/performer.rsi

- type: entity
  parent: [ClothingShoesMilitaryBase, BaseC1Contraband] # Frontier: BaseRestrictedContraband<BaseC1Contraband
  id: ClothingShoesBootsCombat
  name: combat boots
  description: Robust combat boots for combat scenarios or combat situations. All combat, all the time.
  components:
  - type: Sprite
    sprite: Clothing/Shoes/Boots/combatboots.rsi
  - type: Clothing
    sprite: Clothing/Shoes/Boots/combatboots.rsi

- type: entity
  parent: ClothingShoesMilitaryBase
  id: ClothingShoesHighheelBoots
  name: high-heeled boots
  description: Snazy boots for when you want to be stylish, yet prepared.
  components:
  - type: MeleeWeapon
    damage:
      types:
        Piercing: 6
  - type: Sprite
    sprite: Clothing/Shoes/Boots/highheelboots.rsi
  - type: Clothing
    sprite: Clothing/Shoes/Boots/highheelboots.rsi

- type: entity
<<<<<<< HEAD
  parent: ClothingShoesMilitaryBase
  id: ClothingShoesBootsMercenary # Frontier - Merc to Mercenary
=======
  parent: [ ClothingShoesMilitaryBase, BaseRestrictedContraband ]
  id: ClothingShoesBootsMerc
>>>>>>> a7e29f28
  name: mercenary boots
  description: Boots that have gone through many conflicts and that have proven their combat reliability.
  components:
  - type: Sprite
    sprite: Clothing/Shoes/Boots/mercboots.rsi
  - type: Clothing
    sprite: Clothing/Shoes/Boots/mercboots.rsi

- type: entity
  parent: ClothingShoesBaseButcherable
  id: ClothingShoesBootsLaceup
  name: laceup shoes
  description: The height of fashion, and they're pre-polished!
  components:
  - type: Sprite
    sprite: Clothing/Shoes/Boots/laceups.rsi
  - type: Clothing
    sprite: Clothing/Shoes/Boots/laceups.rsi

- type: entity
  parent: ClothingShoesBaseWinterBoots
  id: ClothingShoesBootsWinter
  name: winter boots
  components:
  - type: Sprite
    sprite: Clothing/Shoes/Boots/winterboots.rsi
  - type: Clothing
    sprite: Clothing/Shoes/Boots/winterboots.rsi

- type: entity
  parent: ClothingShoesBaseWinterBoots
  id: ClothingShoesBootsWinterCargo
  name: cargo winter boots
  components:
  - type: Sprite
    sprite: Clothing/Shoes/Boots/winterbootscargo.rsi
  - type: Clothing
    sprite: Clothing/Shoes/Boots/winterbootscargo.rsi

- type: entity
  parent: ClothingShoesBaseWinterBoots
  id: ClothingShoesBootsWinterEngi
  name: engineering winter boots
  components:
  - type: Sprite
    sprite: Clothing/Shoes/Boots/winterbootsengi.rsi
  - type: Clothing
    sprite: Clothing/Shoes/Boots/winterbootsengi.rsi

- type: entity
  parent: ClothingShoesBaseWinterBoots
  id: ClothingShoesBootsWinterMed
  name: medical winter boots
  components:
  - type: Sprite
    sprite: Clothing/Shoes/Boots/winterbootsmed.rsi
  - type: Clothing
    sprite: Clothing/Shoes/Boots/winterbootsmed.rsi

- type: entity
  parent: ClothingShoesBaseWinterBoots
  id: ClothingShoesBootsWinterSci
  name: science winter boots
  components:
  - type: Sprite
    sprite: Clothing/Shoes/Boots/winterbootssci.rsi
  - type: Clothing
    sprite: Clothing/Shoes/Boots/winterbootssci.rsi

- type: entity
  parent: [ClothingShoesBaseWinterBoots, ClothingShoesMilitaryBase, BaseC2ContrabandUnredeemable] # Frontier: BaseRestrictedContraband<BaseC2ContrabandUnredeemable
  id: ClothingShoesBootsWinterSec
  name: security winter boots
  components:
  - type: Sprite
    sprite: Clothing/Shoes/Boots/winterbootssec.rsi
  - type: Clothing
    sprite: Clothing/Shoes/Boots/winterbootssec.rsi

- type: entity
  parent: [ClothingShoesBaseWinterBoots, BaseC3SyndicateContraband] # Frontier: BaseSyndicateContraband<BaseC3SyndicateContraband
  id: ClothingShoesBootsWinterSyndicate
  name: syndicate's winter boots
  description: Durable heavy boots, looks like merch from "Syndieland".
  components:
  - type: Sprite
    sprite: Clothing/Shoes/Boots/winterbootssyndicate.rsi
  - type: Clothing
    sprite: Clothing/Shoes/Boots/winterbootssyndicate.rsi

- type: entity
  parent: ClothingShoesBaseWinterBoots
  id: ClothingShoesBootsWinterWeb
  name: web winter boots
  description: Boots made out of dense webbing to help survive even the coldest of winters.
  components:
  - type: Sprite
    sprite: Clothing/Shoes/Boots/winterbootsweb.rsi
  - type: Clothing
    sprite: Clothing/Shoes/Boots/winterbootsweb.rsi
  - type: FlavorProfile
    flavors:
      - cobwebs
    ignoreReagents:
      - Fiber
  - type: SolutionContainerManager
    solutions: # 6 (3 (fiber count of web) * 2 (to craft)) + 4 (magical crafting bonus)
      food:
        maxVol: 10
        reagents:
        - ReagentId: Fiber
          Quantity: 10
  - type: Construction
    graph: WebObjects
    node: boots

- type: entity
  parent: ClothingShoesMilitaryBase
  id: ClothingShoesBootsCowboyBrown
  name: brown cowboy boots
  description: They got spurs that jingle and/or jangle.
  components:
  - type: Sprite
    sprite: Clothing/Shoes/Boots/cowboybootsbrown.rsi
  - type: Clothing
    sprite: Clothing/Shoes/Boots/cowboybootsbrown.rsi
  - type: FootstepModifier
    footstepSoundCollection:
      collection: FootstepSpurs

- type: entity
  parent: ClothingShoesBootsCowboyBrown
  id: ClothingShoesBootsCowboyBlack
  name: black cowboy boots
  components:
  - type: Sprite
    sprite: Clothing/Shoes/Boots/cowboybootsblack.rsi
  - type: Clothing
    sprite: Clothing/Shoes/Boots/cowboybootsblack.rsi

- type: entity
  parent: ClothingShoesBootsCowboyBrown
  id: ClothingShoesBootsCowboyWhite
  name: white cowboy boots
  components:
  - type: Sprite
    sprite: Clothing/Shoes/Boots/cowboybootswhite.rsi
  - type: Clothing
    sprite: Clothing/Shoes/Boots/cowboybootswhite.rsi

- type: entity
  parent: ClothingShoesBootsCowboyBrown
  id: ClothingShoesBootsCowboyFancy
  name: fancy cowboy boots
  components:
  - type: Sprite
    sprite: Clothing/Shoes/Boots/cowboybootsfancy.rsi
  - type: Clothing
    sprite: Clothing/Shoes/Boots/cowboybootsfancy.rsi<|MERGE_RESOLUTION|>--- conflicted
+++ resolved
@@ -73,13 +73,8 @@
     sprite: Clothing/Shoes/Boots/highheelboots.rsi
 
 - type: entity
-<<<<<<< HEAD
-  parent: ClothingShoesMilitaryBase
-  id: ClothingShoesBootsMercenary # Frontier - Merc to Mercenary
-=======
-  parent: [ ClothingShoesMilitaryBase, BaseRestrictedContraband ]
-  id: ClothingShoesBootsMerc
->>>>>>> a7e29f28
+  parent: ClothingShoesMilitaryBase # Frontier: removed BaseRestrictedContraband
+  id: ClothingShoesBootsMercenary # Frontier: Merc to Mercenary
   name: mercenary boots
   description: Boots that have gone through many conflicts and that have proven their combat reliability.
   components:
