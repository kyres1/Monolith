--- conflicted
+++ resolved
@@ -21,11 +21,7 @@
     hideOnToggle: true
 
 - type: entity
-<<<<<<< HEAD
-  parent: [ClothingMaskGas, BaseC1Contraband] # Frontier: BaseRestrictedContraband<BaseC1Contraband
-=======
-  parent: [ClothingMaskGas, BaseSecurityContraband]
->>>>>>> 4dfd3e57
+  parent: [ClothingMaskGas, BaseC1Contraband] # Frontier: BaseSecurityContraband<BaseC1Contraband
   id: ClothingMaskGasSecurity
   name: security gas mask
   description: A standard issue Security gas mask.
@@ -235,11 +231,7 @@
     node: mask
 
 - type: entity
-<<<<<<< HEAD
-  parent: [ClothingMaskClown, BaseC2ContrabandUnredeemable] # Frontier: BaseRestrictedContraband<BaseC2ContrabandUnredeemable
-=======
-  parent: [ClothingMaskClown, BaseSecurityContraband]
->>>>>>> 4dfd3e57
+  parent: [ClothingMaskClown, BaseC2ContrabandUnredeemable] # Frontier: BaseSecurityContraband<BaseC2ContrabandUnredeemable
   id: ClothingMaskClownSecurity
   name: security clown wig and mask
   description: A debatably oxymoronic but protective mask and wig.
@@ -366,11 +358,7 @@
     accent: StutteringAccent
 
 - type: entity
-<<<<<<< HEAD
-  parent: [ ClothingMaskGas, BaseC2ContrabandUnredeemable ] # Frontier: BaseRestrictedContraband<BaseC2ContrabandUnredeemable
-=======
-  parent: [ ClothingMaskGas, BaseSecurityContraband ]
->>>>>>> 4dfd3e57
+  parent: [ ClothingMaskGas, BaseC2ContrabandUnredeemable ] # Frontier: BaseSecurityContraband<BaseC2ContrabandUnredeemable
   id: ClothingMaskGasSwat
   name: swat gas mask
   description: A elite issue Security gas mask.
