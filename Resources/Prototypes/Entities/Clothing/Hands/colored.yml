# gloves that cover the fingertips and have synthetic fibers
- type: entity
  abstract: true
  parent: ClothingHandsBase
  id: ClothingHandsGlovesSyntheticBase
  components:
  - type: Fiber
    fiberMaterial: fibers-synthetic
  - type: FingerprintMask

- type: entity
  parent: ClothingHandsGlovesSyntheticBase
  id: ClothingHandsGlovesColorPurple
  name: purple gloves
  description: Regular purple gloves that do not keep you from frying.
  components:
  - type: Sprite
    sprite: Clothing/Hands/Gloves/Color/purple.rsi
  - type: Clothing
    sprite: Clothing/Hands/Gloves/Color/purple.rsi
  - type: Fiber
    fiberColor: fibers-purple

- type: entity
  parent: ClothingHandsGlovesSyntheticBase
  id: ClothingHandsGlovesColorRed
  name: red gloves
  description: Regular red gloves that do not keep you from frying.
  components:
  - type: Sprite
    sprite: Clothing/Hands/Gloves/Color/red.rsi
  - type: Clothing
    sprite: Clothing/Hands/Gloves/Color/red.rsi
  - type: Fiber
    fiberColor: fibers-red

- type: entity
  parent: ClothingHandsGlovesSyntheticBase
  id: ClothingHandsGlovesColorBlack
  name: black gloves
  description: Regular black gloves that do not keep you from frying.
  components:
  - type: Sprite
    sprite: Clothing/Hands/Gloves/Color/black.rsi
  - type: Clothing
    sprite: Clothing/Hands/Gloves/Color/black.rsi
  - type: GloveHeatResistance
    heatResistance: 1400
  - type: Butcherable
    butcheringType: Knife
    spawned:
    - id: ClothingHandsGlovesFingerless
  - type: Fiber
    fiberColor: fibers-black

- type: entity
  parent: ClothingHandsGlovesSyntheticBase
  id: ClothingHandsGlovesColorBlue
  name: blue gloves
  description: Regular blue gloves that do not keep you from frying.
  components:
  - type: Sprite
    sprite: Clothing/Hands/Gloves/Color/blue.rsi
  - type: Clothing
    sprite: Clothing/Hands/Gloves/Color/blue.rsi
  - type: Fiber
    fiberColor: fibers-blue

- type: entity
  parent: ClothingHandsGlovesSyntheticBase
  id: ClothingHandsGlovesColorBrown
  name: brown gloves
  description: Regular brown gloves that do not keep you from frying.
  components:
  - type: Sprite
    sprite: Clothing/Hands/Gloves/Color/brown.rsi
  - type: Clothing
    sprite: Clothing/Hands/Gloves/Color/brown.rsi
  - type: Fiber
    fiberColor: fibers-brown

- type: entity
  parent: ClothingHandsGlovesSyntheticBase
  id: ClothingHandsGlovesColorGray
  name: grey gloves
  description: Regular grey gloves that do not keep you from frying.
  components:
  - type: Sprite
    sprite: Clothing/Hands/Gloves/Color/gray.rsi
  - type: Clothing
    sprite: Clothing/Hands/Gloves/Color/gray.rsi
  - type: Fiber
    fiberColor: fibers-grey

- type: entity
  parent: ClothingHandsGlovesSyntheticBase
  id: ClothingHandsGlovesColorGreen
  name: green gloves
  description: Regular green gloves that do not keep you from frying.
  components:
  - type: Sprite
    sprite: Clothing/Hands/Gloves/Color/green.rsi
  - type: Clothing
    sprite: Clothing/Hands/Gloves/Color/green.rsi
  - type: Fiber
    fiberColor: fibers-green

- type: entity
  parent: ClothingHandsGlovesSyntheticBase
  id: ClothingHandsGlovesColorLightBrown
  name: light brown gloves
  description: Regular light brown gloves that do not keep you from frying.
  components:
  - type: Sprite
    sprite: Clothing/Hands/Gloves/Color/lightbrown.rsi
  - type: Clothing
    sprite: Clothing/Hands/Gloves/Color/lightbrown.rsi
  - type: Fiber
    fiberColor: fibers-brown

- type: entity
  parent: ClothingHandsGlovesSyntheticBase
  id: ClothingHandsGlovesColorOrange
  name: orange gloves
  description: Regular orange gloves that do not keep you from frying.
  components:
  - type: Sprite
    sprite: Clothing/Hands/Gloves/Color/orange.rsi
  - type: Clothing
    sprite: Clothing/Hands/Gloves/Color/orange.rsi
  - type: Fiber
    fiberColor: fibers-orange

- type: entity
  parent: ClothingHandsGlovesSyntheticBase
  id: ClothingHandsGlovesColorWhite
  name: white gloves
  description: Those gloves look fancy.
  components:
  - type: Sprite
    sprite: Clothing/Hands/Gloves/Color/white.rsi
  - type: Clothing
    sprite: Clothing/Hands/Gloves/Color/white.rsi
  - type: Fiber
    fiberColor: fibers-white

- type: entity
  parent: ClothingHandsGlovesSyntheticBase
  id: ClothingHandsGlovesColorYellow
  name: insulated gloves
  description: These gloves will protect the wearer from electric shocks.
  components:
  - type: Sprite
    sprite: Clothing/Hands/Gloves/Color/yellow.rsi
  - type: Clothing
    sprite: Clothing/Hands/Gloves/Color/yellow.rsi
  - type: GloveHeatResistance
    heatResistance: 1400
  - type: Butcherable
    butcheringType: Knife
    spawned:
    - id: ClothingHandsGlovesFingerlessInsulated
  - type: Insulated
  - type: Fiber
    fiberMaterial: fibers-insulative
    fiberColor: fibers-yellow
<<<<<<< HEAD
  - type: FingerprintMask
  - type: StaticPrice
    price: 45.5
=======
>>>>>>> 535b013f

- type: entity
  parent: ClothingHandsGlovesColorYellow
  id: ClothingHandsGlovesColorYellowBudget
  name: budget insulated gloves
  description: These gloves are cheap knockoffs of the coveted ones - no way this can end badly.
  components:
<<<<<<< HEAD
  - type: Clothing
  - type: GloveHeatResistance
    heatResistance: 0
  - type: Insulated
  - type: Fiber
    fiberMaterial: fibers-insulative
    fiberColor: fibers-yellow
  - type: FingerprintMask
  - type: StaticPrice
    price: 10
=======
  - type: GloveHeatResistance
    # can't take out lights using budgets
    heatResistance: 0
>>>>>>> 535b013f
  - type: RandomInsulation
    # Why repeated numbers? So some numbers are more common, of course!
    list:
      - 0
      - 0
      - 0
      - 0.5
      - 0.5
      - 0.5
      - 0.75
      - 1.25
      - 1.25
      - 1.5
      - 1.5
      - 1.5
      - 1.5<|MERGE_RESOLUTION|>--- conflicted
+++ resolved
@@ -164,12 +164,8 @@
   - type: Fiber
     fiberMaterial: fibers-insulative
     fiberColor: fibers-yellow
-<<<<<<< HEAD
-  - type: FingerprintMask
   - type: StaticPrice
     price: 45.5
-=======
->>>>>>> 535b013f
 
 - type: entity
   parent: ClothingHandsGlovesColorYellow
@@ -177,22 +173,9 @@
   name: budget insulated gloves
   description: These gloves are cheap knockoffs of the coveted ones - no way this can end badly.
   components:
-<<<<<<< HEAD
-  - type: Clothing
-  - type: GloveHeatResistance
-    heatResistance: 0
-  - type: Insulated
-  - type: Fiber
-    fiberMaterial: fibers-insulative
-    fiberColor: fibers-yellow
-  - type: FingerprintMask
-  - type: StaticPrice
-    price: 10
-=======
   - type: GloveHeatResistance
     # can't take out lights using budgets
     heatResistance: 0
->>>>>>> 535b013f
   - type: RandomInsulation
     # Why repeated numbers? So some numbers are more common, of course!
     list:
