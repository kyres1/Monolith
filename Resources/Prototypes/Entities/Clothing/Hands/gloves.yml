- type: entity
  parent: ClothingHandsBase
  id: ClothingHandsGlovesBoxingRed
  name: red boxing gloves
  description: Red gloves for competitive boxing.
  components:
  - type: Sprite
    sprite: Clothing/Hands/Gloves/Boxing/boxingred.rsi
  - type: Clothing
    sprite: Clothing/Hands/Gloves/Boxing/boxingred.rsi
  - type: StaminaDamageOnHit
    damage: 8 #Stam damage values seem a bit higher than regular damage because of the decay, etc
    # This needs to be moved to boxinggloves
    #knockdownSound: /Audio/Weapons/boxingbell.ogg
  - type: MeleeWeapon
    attackRate: 1.5
    damage:
      types:
        Blunt: 0.4
    soundHit:
      collection: BoxingHit
    animation: WeaponArcFist
    mustBeEquippedToUse: true
  - type: Fiber
    fiberMaterial: fibers-leather
    fiberColor: fibers-red
  - type: FingerprintMask
  - type: Tag
    tags:
    - Kangaroo
    - WhitelistChameleon

- type: entity
  parent: ClothingHandsGlovesBoxingRed
  id: ClothingHandsGlovesBoxingBlue
  name: blue boxing gloves
  description: Blue gloves for competitive boxing.
  components:
  - type: Sprite
    sprite: Clothing/Hands/Gloves/Boxing/boxingblue.rsi
    state: icon
  - type: Clothing
    sprite: Clothing/Hands/Gloves/Boxing/boxingblue.rsi
  - type: Fiber
    fiberMaterial: fibers-leather
    fiberColor: fibers-blue
  - type: FingerprintMask

- type: entity
  parent: ClothingHandsGlovesBoxingRed
  id: ClothingHandsGlovesBoxingGreen
  name: green boxing gloves
  description: Green gloves for competitive boxing.
  components:
  - type: Sprite
    sprite: Clothing/Hands/Gloves/Boxing/boxinggreen.rsi
    state: icon
  - type: Clothing
    sprite: Clothing/Hands/Gloves/Boxing/boxinggreen.rsi
  - type: Fiber
    fiberMaterial: fibers-leather
    fiberColor: fibers-green
  - type: FingerprintMask

- type: entity
  parent: ClothingHandsGlovesBoxingRed
  id: ClothingHandsGlovesBoxingYellow
  name: yellow boxing gloves
  description: Yellow gloves for competitive boxing.
  components:
  - type: Sprite
    sprite: Clothing/Hands/Gloves/Boxing/boxingyellow.rsi
    state: icon
  - type: Clothing
    sprite: Clothing/Hands/Gloves/Boxing/boxingyellow.rsi
  - type: Fiber
    fiberMaterial: fibers-leather
    fiberColor: fibers-yellow
  - type: FingerprintMask

- type: entity
  parent: ClothingHandsGlovesBoxingBlue
  id: ClothingHandsGlovesBoxingRigged
  suffix: Rigged
  components:
  - type: StaminaDamageOnHit
    damage: 25
  - type: MeleeWeapon
    attackRate: 1.4
    damage:
      types:
        Blunt: 8
    bluntStaminaDamageFactor: 0.0 # so blunt doesn't deal stamina damage at all
    mustBeEquippedToUse: true

- type: entity
  parent: [ClothingHandsBase, BaseCommandContraband]
  id: ClothingHandsGlovesCaptain
  name: captain gloves
  description: Regal blue gloves, with a nice gold trim. Swanky.
  components:
  - type: Sprite
    sprite: Clothing/Hands/Gloves/captain.rsi
  - type: Clothing
    sprite: Clothing/Hands/Gloves/captain.rsi
  - type: Insulated
  - type: Fiber
    fiberMaterial: fibers-durathread
    fiberColor: fibers-regal-blue
  - type: FingerprintMask

- type: entity
  parent: ClothingHandsBase
  id: ClothingHandsGlovesHop
  name: papercut-proof gloves
  description: Perfect for dealing with paperwork and matters with bureaucracy.
  components:
  - type: Sprite
    sprite: Clothing/Hands/Gloves/hop.rsi
  - type: Clothing
    sprite: Clothing/Hands/Gloves/hop.rsi
  - type: Fiber
    fiberMaterial: fibers-durathread
    fiberColor: fibers-black
  - type: Armor
    modifiers:
      coefficients:
        Slash: 0.95
  - type: FingerprintMask

#### Medical
- type: entity
  parent: ClothingHandsButcherable
  id: ClothingHandsGlovesLatex
  name: latex gloves
  description: Thin sterile latex gloves. Basic PPE for any doctor.
  components:
  - type: Sprite
    sprite: Clothing/Hands/Gloves/latex.rsi
  - type: Clothing
    sprite: Clothing/Hands/Gloves/latex.rsi
  - type: Fiber
    fiberMaterial: fibers-latex
  - type: FingerprintMask

- type: entity
  parent: ClothingHandsButcherable
  id: ClothingHandsGlovesNitrile
  name: nitrile gloves
  description: High-quality nitrile gloves. Expensive medical PPE.
  components:
  - type: Sprite
    sprite: Clothing/Hands/Gloves/nitrile.rsi
  - type: Clothing
    sprite: Clothing/Hands/Gloves/nitrile.rsi
  - type: Fiber
    fiberMaterial: fibers-nitrile
  - type: FingerprintMask
####
- type: entity
  parent: ClothingHandsButcherable
  id: ClothingHandsGlovesLeather
  name: botanist's leather gloves
  description: These leather gloves protect against thorns, barbs, prickles, spikes and other harmful objects of floral origin. They're also quite warm.
  components:
  - type: Sprite
    sprite: Clothing/Hands/Gloves/leather.rsi
  - type: Clothing
    sprite: Clothing/Hands/Gloves/leather.rsi
  - type: Fiber
    fiberMaterial: fibers-leather
    fiberColor: fibers-brown
  - type: FingerprintMask

- type: entity
  parent: ClothingHandsBase
  id: ClothingHandsGlovesPowerglove
  name: power gloves
  description: Now I'm playin' with power! Wait... they're turned off. #Use "Now I'm playin' with power! BAM!" for when they're turned on
  components:
  - type: Sprite
    sprite: Clothing/Hands/Gloves/powerglove.rsi
  - type: Clothing
    sprite: Clothing/Hands/Gloves/powerglove.rsi
  - type: Fiber
    fiberMaterial: fibers-nanomachines
  - type: FingerprintMask

- type: entity
  parent: ClothingHandsButcherable
  id: ClothingHandsGlovesRobohands
  name: robohands gloves
  description: Beep boop borp!
  components:
  - type: Sprite
    sprite: Clothing/Hands/Gloves/robohands.rsi
  - type: Clothing
    sprite: Clothing/Hands/Gloves/robohands.rsi
  - type: Fiber
    fiberMaterial: fibers-leather
    fiberColor: fibers-black
  - type: FingerprintMask

- type: entity
<<<<<<< HEAD
  parent: [ClothingHandsBase, BaseToggleClothing, ContrabandClothing] # Frontier: added ContrabandClothing as parent
=======
  parent: [ClothingHandsBase, BaseToggleClothing, BaseMajorContraband]
>>>>>>> 9a68cf0b
  id: ClothingHandsGlovesSpaceNinja
  name: space ninja gloves
  description: These black nano-enhanced gloves insulate from electricity and provide fire resistance.
  components:
  - type: Sprite
    sprite: Clothing/Hands/Gloves/spaceninja.rsi
    layers:
    - state: icon
      map: [ "enum.ToggleVisuals.Layer" ]
  - type: Clothing
    sprite: Clothing/Hands/Gloves/spaceninja.rsi
  - type: Appearance
  - type: GenericVisualizer
    visuals:
      enum.ToggleVisuals.Toggled:
        enum.ToggleVisuals.Layer:
          True: {state: icon-green}
          False: {state: icon}
  - type: Insulated
  - type: Fiber
    fiberMaterial: fibers-nanomachines
  - type: FingerprintMask
  - type: Thieving
    stripTimeReduction: 1
    stealthy: true
  - type: ToggleClothing
    action: ActionToggleNinjaGloves
  - type: NinjaGloves
    abilities:
    - components:
      - type: BatteryDrainer
      - type: StunProvider
        noPowerPopup: ninja-no-power
        whitelist:
          components:
          - Stamina
      - type: EmagProvider
        whitelist:
          components:
          - Airlock
    # - objective: StealResearchObjective # Frontier
    #   components: # Frontier
    #   - type: ResearchStealer # Frontier
    # - objective: TerrorObjective # Frontier
    #   components: # Frontier
    #   - type: CommsHacker # Frontier
    #     threats: NinjaThreats # Frontier
    # - objective: MassArrestObjective # Frontier
    #   components: # Frontier
    #   - type: CriminalRecordsHacker # Frontier
  - type: Contraband # Frontier
  - type: FactionClothing # Frontier
    faction: ContrabandClothing # Frontier

- type: entity
  parent: [ClothingHandsGlovesColorBlack, BaseSecurityEngineeringContraband]
  id: ClothingHandsGlovesCombat
  name: combat gloves
  description: These tactical gloves are fireproof and shock resistant.
  components:
  - type: Sprite
    sprite: Clothing/Hands/Gloves/combat.rsi
  - type: Clothing
    sprite: Clothing/Hands/Gloves/combat.rsi
  - type: Insulated
  - type: Fiber
    fiberMaterial: fibers-insulative

# can't parent combat gloves since they are butcherable
- type: entity
  parent: ClothingHandsGlovesSyntheticBase
  id: ClothingHandsTacticalMaidGloves
  name: tactical maid gloves
  description: Tactical maid gloves, every self-respecting maid should be able to discreetly eliminate her goals.
  components:
  - type: Sprite
    sprite: Clothing/Hands/Gloves/tacticalmaidgloves.rsi
  - type: Clothing
    sprite: Clothing/Hands/Gloves/tacticalmaidgloves.rsi
  - type: Insulated
  - type: Fiber
    fiberColor: fibers-black

- type: entity
  parent: ClothingHandsGlovesCombat
  id: ClothingHandsMercenaryGlovesCombat # Frontier - Merc to Mercenary
  name: mercenary combat gloves
  description: High-quality combat gloves to protect hands from mechanical damage during combat.
  components:
  - type: Sprite
    sprite: Clothing/Hands/Gloves/mercbattle.rsi
  - type: Clothing
    sprite: Clothing/Hands/Gloves/mercbattle.rsi
  - type: Butcherable
    butcheringType: Knife
    spawned:
    - id: ClothingHandsGlovesMercFingerless
  - type: Fiber
    fiberMaterial: fibers-insulative
    fiberColor: fibers-olive

- type: entity
  parent: ClothingHandsButcherable
  id: ClothingHandsGlovesFingerless
  name: fingerless gloves
  description: Plain black gloves without fingertips for the hard working.
  components:
  - type: Sprite
    sprite: Clothing/Hands/Gloves/fingerless.rsi
  - type: Clothing
    sprite: Clothing/Hands/Gloves/fingerless.rsi
  - type: Fiber
    fiberMaterial: fibers-synthetic
    fiberColor: fibers-black
  - type: DamageOnInteractProtection
    damageProtection:
      flatReductions:
        Heat: 0 # no protection

- type: entity
  parent: ClothingHandsBase
  id: ClothingHandsGlovesFingerlessInsulated
  name: fingerless insulated gloves
  description: Insulated gloves resistant to shocks, or at least they used to.
  components:
  - type: Sprite
    sprite: Clothing/Hands/Gloves/fingerlessinsuls.rsi
  - type: Clothing
    sprite: Clothing/Hands/Gloves/fingerlessinsuls.rsi
  - type: Fiber
    fiberMaterial: fibers-insulative
    fiberColor: fibers-yellow
  - type: DamageOnInteractProtection
    damageProtection:
      flatReductions:
        Heat: 0 # no protection

- type: entity
  parent: ClothingHandsButcherable
  id: ClothingHandsGlovesMercFingerless
  name: mercenary fingerless gloves
  description: Gloves that may not protect you from finger burns, but will make you cooler.
  components:
  - type: Sprite
    sprite: Clothing/Hands/Gloves/mercfingerless.rsi
  - type: Clothing
    sprite: Clothing/Hands/Gloves/mercfingerless.rsi
  - type: Fiber
    fiberMaterial: fibers-insulative
    fiberColor: fibers-olive
  - type: DamageOnInteractProtection
    damageProtection:
      flatReductions:
        Heat: 0 # no protection

- type: entity
  # Intentionally named after regular gloves, they're meant to be sneaky.
  # This means they can also be butchered if you need to look un-sus before a very thorough search...
  parent: [ClothingHandsGlovesColorBlack, ContrabandClothing] # Frontier: added ContrabandClothing as parent
  id: ThievingGloves
  suffix: Thieving
  components:
  - type: Tag
    tags: [] # ignore "WhitelistChameleon" tag
  - type: Thieving
    stripTimeReduction: 1.5
    stealthy: true
  - type: FingerprintMask # Frontier

- type: entity
  parent: ClothingHandsGlovesColorWhite
  id: ClothingHandsGlovesCluwne
  name: cluwne hands
  suffix: Unremoveable
  description:  A cursed pair of cluwne hands.
  components:
  - type: Unremoveable

- type: entity
<<<<<<< HEAD
  parent: [ClothingHandsButcherable, ContrabandClothing] # Frontier: added ContrabandClothing as parent
=======
  parent: [ClothingHandsButcherable, BaseSyndicateContraband]
>>>>>>> 9a68cf0b
  id: ClothingHandsGlovesNorthStar
  name: gloves of the north star
  description: These gloves allow you to punch incredibly fast.
  components:
  - type: Sprite
    sprite: Clothing/Hands/Gloves/northstar.rsi
  - type: Clothing
    sprite: Clothing/Hands/Gloves/northstar.rsi
  - type: MeleeWeapon
    autoAttack: true
    attackRate: 4
    damage:
      types:
       Blunt: 8
    soundHit:
      collection: Punch
    animation: WeaponArcFist
    mustBeEquippedToUse: true
  - type: Fiber
    fiberMaterial: fibers-leather
    fiberColor: fibers-blue
  - type: FingerprintMask
  - type: MeleeSpeech
  - type: ActivatableUI
    key: enum.MeleeSpeechUiKey.Key
    verbOnly: true
  - type: Actions
  - type: UserInterface
    interfaces:
      enum.MeleeSpeechUiKey.Key:
        type: MeleeSpeechBoundUserInterface
  - type: StaticPrice
    price: 0

- type: entity
  parent: ClothingHandsBase
  id: ClothingHandsGlovesForensic
  name: forensic gloves
  description: Do not leave fibers or fingerprints. If you work without them, you're A TERRIBLE DETECTIVE.
  components:
  - type: Sprite
    sprite: Clothing/Hands/Gloves/forensic.rsi
  - type: Clothing
    sprite: Clothing/Hands/Gloves/forensic.rsi
  - type: FingerprintMask
  - type: GuideHelp
    guides:
    - Forensics

# TODO Make lubed items not slip in hands
- type: entity
  parent: ClothingHandsBase
  id: ClothingHandsGlovesJanitor
  name: rubber gloves
  description: High-quality rubber gloves, squeaky to do some cleaning!
  components:
  - type: Sprite
    sprite: Clothing/Hands/Gloves/janitor.rsi
  - type: Clothing
    sprite: Clothing/Hands/Gloves/janitor.rsi
  - type: Fiber
    fiberMaterial: fibers-rubber
    fiberColor: fibers-yellow
  - type: FingerprintMask<|MERGE_RESOLUTION|>--- conflicted
+++ resolved
@@ -202,11 +202,7 @@
   - type: FingerprintMask
 
 - type: entity
-<<<<<<< HEAD
-  parent: [ClothingHandsBase, BaseToggleClothing, ContrabandClothing] # Frontier: added ContrabandClothing as parent
-=======
-  parent: [ClothingHandsBase, BaseToggleClothing, BaseMajorContraband]
->>>>>>> 9a68cf0b
+  parent: [ClothingHandsBase, BaseToggleClothing, BaseMajorContraband, ContrabandClothing] # Frontier: added ContrabandClothing as parent
   id: ClothingHandsGlovesSpaceNinja
   name: space ninja gloves
   description: These black nano-enhanced gloves insulate from electricity and provide fire resistance.
@@ -386,11 +382,7 @@
   - type: Unremoveable
 
 - type: entity
-<<<<<<< HEAD
-  parent: [ClothingHandsButcherable, ContrabandClothing] # Frontier: added ContrabandClothing as parent
-=======
-  parent: [ClothingHandsButcherable, BaseSyndicateContraband]
->>>>>>> 9a68cf0b
+  parent: [ClothingHandsButcherable, BaseSyndicateContraband, ContrabandClothing] # Frontier: added ContrabandClothing as parent
   id: ClothingHandsGlovesNorthStar
   name: gloves of the north star
   description: These gloves allow you to punch incredibly fast.
