--- conflicted
+++ resolved
@@ -206,11 +206,7 @@
   - type: FingerprintMask
 
 - type: entity
-<<<<<<< HEAD
-  parent: [ClothingHandsBase, BaseToggleClothing]
-=======
-  parent: [ClothingHandsBase, ContrabandClothing] # Frontier: added ContrabandClothing as parent
->>>>>>> fbfc77ed
+  parent: [ClothingHandsBase, BaseToggleClothing, ContrabandClothing] # Frontier: added ContrabandClothing as parent
   id: ClothingHandsGlovesSpaceNinja
   name: space ninja gloves
   description: These black nano-enhanced gloves insulate from electricity and provide fire resistance.
@@ -241,7 +237,6 @@
   - type: ToggleClothing
     action: ActionToggleNinjaGloves
   - type: NinjaGloves
-<<<<<<< HEAD
     abilities:
     - components:
       - type: BatteryDrainer
@@ -267,8 +262,6 @@
   - type: Contraband # Frontier
   - type: FactionClothing # Frontier
     faction: ContrabandClothing # Frontier
-=======
->>>>>>> fbfc77ed
 
 - type: entity
   parent: ClothingHandsGlovesColorBlack
