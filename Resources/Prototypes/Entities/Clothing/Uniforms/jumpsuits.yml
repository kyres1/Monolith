- type: entity
  parent: ClothingUniformBase
  id: ClothingUniformJumpsuitDeathSquad
  name: death squad uniform
  description: Advanced armored jumpsuit used by special forces in special operations.
  components:
  - type: Sprite
    sprite: Clothing/Uniforms/Jumpsuit/deathsquad.rsi
  - type: Clothing
    sprite: Clothing/Uniforms/Jumpsuit/deathsquad.rsi

- type: entity
  parent: ClothingUniformBase
  id: ClothingUniformJumpsuitAncient
  name: ancient jumpsuit
  description: A terribly ragged and frayed grey jumpsuit. It looks like it hasn't been washed in over a decade.
  components:
  - type: Sprite
    sprite: Clothing/Uniforms/Jumpsuit/ancient.rsi
  - type: Clothing
    sprite: Clothing/Uniforms/Jumpsuit/ancient.rsi

- type: entity
  parent: ClothingUniformBase
  id: ClothingUniformJumpsuitBartender
  name: bartender's uniform
  description: A nice and tidy uniform. Shame about the bar though.
  components:
  - type: Sprite
    sprite: Clothing/Uniforms/Jumpsuit/bartender.rsi
  - type: Clothing
    sprite: Clothing/Uniforms/Jumpsuit/bartender.rsi

- type: entity
  parent: ClothingUniformBase
  id: ClothingUniformJumpsuitJacketMonkey
  name: bartender's jacket monkey
  description: A decent jacket, for a decent monkey.
  components:
  - type: Sprite
    sprite: Clothing/Uniforms/Jumpsuit/punpun.rsi
  - type: Clothing
    sprite: Clothing/Uniforms/Jumpsuit/punpun.rsi
  - type: SuitSensor
    controlsLocked: false
    randomMode: false
    mode: SensorCords

- type: entity
  parent: ClothingUniformBase
  id: ClothingUniformJumpsuitBartenderPurple
  name: purple bartender's uniform
  description: A special purple outfit to serve drinks.
  components:
  - type: Sprite
    sprite: Clothing/Uniforms/Jumpsuit/bartender_purple.rsi
  - type: Clothing
    sprite: Clothing/Uniforms/Jumpsuit/bartender_purple.rsi

- type: entity
  parent: ClothingUniformBase # Frontier: remove BaseCommandContraband
  id: ClothingUniformJumpsuitCaptain
  name: captain's jumpsuit
  description: It's a blue jumpsuit with some gold markings denoting the rank of "Captain".
  components:
  - type: Sprite
    sprite: Clothing/Uniforms/Jumpsuit/captain.rsi
  - type: Clothing
    sprite: Clothing/Uniforms/Jumpsuit/captain.rsi

- type: entity
  parent: ClothingUniformBase
  id: ClothingUniformJumpsuitCargo
  name: cargo tech jumpsuit
  description: A sturdy jumpsuit, issued to members of the Cargo department.
  components:
  - type: Sprite
    sprite: Clothing/Uniforms/Jumpsuit/cargotech.rsi
  - type: Clothing
    sprite: Clothing/Uniforms/Jumpsuit/cargotech.rsi

- type: entity
  parent: ClothingUniformBase
  id: ClothingUniformJumpsuitSalvageSpecialist
  name: salvage specialist's jumpsuit
  description: It's a snappy jumpsuit with a sturdy set of overalls. It's very dirty.
  components:
  - type: Sprite
    sprite: Clothing/Uniforms/Jumpsuit/salvage.rsi
  - type: Clothing
    sprite: Clothing/Uniforms/Jumpsuit/salvage.rsi

- type: entity
  parent: ClothingUniformBase # Frontier: remove BaseCommandContraband
  id: ClothingUniformJumpsuitChiefEngineer
  name: chief engineer's jumpsuit
  description: It's a high visibility jumpsuit given to those engineers insane enough to achieve the rank of Chief Engineer.
  components:
  - type: Sprite
    sprite: Clothing/Uniforms/Jumpsuit/ce.rsi
  - type: Clothing
    sprite: Clothing/Uniforms/Jumpsuit/ce.rsi

- type: entity
  parent: ClothingUniformBase # Frontier: remove BaseCommandContraband
  id: ClothingUniformJumpsuitChiefEngineerTurtle
  name: chief engineer's turtleneck
  description: A yellow turtleneck designed specifically for work in conditions of the engineering department.
  components:
  - type: Sprite
    sprite: Clothing/Uniforms/Jumpsuit/ce_turtle.rsi
  - type: Clothing
    sprite: Clothing/Uniforms/Jumpsuit/ce_turtle.rsi

- type: entity
  parent: ClothingUniformBase
  id: ClothingUniformJumpsuitChaplain
  name: chaplain's jumpsuit
  description: It's a black jumpsuit, often worn by religious folk.
  components:
    - type: Sprite
      sprite: Clothing/Uniforms/Jumpsuit/chaplain.rsi
    - type: Clothing
      sprite: Clothing/Uniforms/Jumpsuit/chaplain.rsi

- type: entity
  parent: [ ClothingUniformBase, BaseCentcommContraband ]
  id: ClothingUniformJumpsuitCentcomAgent
  name: CentComm agent's jumpsuit
  description: A suit worn by CentComm's legal team. Smells of burnt coffee.
  components:
  - type: Sprite
    sprite: Clothing/Uniforms/Jumpsuit/centcom_agent.rsi
  - type: Clothing
    sprite: Clothing/Uniforms/Jumpsuit/centcom_agent.rsi

- type: entity
  parent: [ ClothingUniformBase, BaseCentcommContraband ]
  id: ClothingUniformJumpsuitCentcomOfficial
  name: CentComm official's jumpsuit
  description: It's a jumpsuit worn by CentComm's officials.
  components:
  - type: Sprite
    sprite: Clothing/Uniforms/Jumpsuit/centcom_official.rsi
  - type: Clothing
    sprite: Clothing/Uniforms/Jumpsuit/centcom_official.rsi

- type: entity
  parent: [ ClothingUniformBase, BaseCentcommContraband ]
  id: ClothingUniformJumpsuitCentcomOfficer
  name: CentComm officer's jumpsuit
  description: It's a jumpsuit worn by CentComm Officers.
  components:
  - type: Sprite
    sprite: Clothing/Uniforms/Jumpsuit/centcom_officer.rsi
  - type: Clothing
    sprite: Clothing/Uniforms/Jumpsuit/centcom_officer.rsi

- type: entity
  parent: ClothingUniformBase
  id: ClothingUniformJumpsuitChef
  name: chef uniform
  description: Can't cook without this.
  components:
  - type: Sprite
    sprite: Clothing/Uniforms/Jumpsuit/chef.rsi
  - type: Clothing
    sprite: Clothing/Uniforms/Jumpsuit/chef.rsi

- type: entity
  parent: ClothingUniformBase
  id: ClothingUniformJumpsuitChemistry
  name: chemistry jumpsuit
  description: There's some odd stains on this jumpsuit. Hm.
  components:
  - type: Sprite
    sprite: Clothing/Uniforms/Jumpsuit/chemistry.rsi
  - type: Clothing
    sprite: Clothing/Uniforms/Jumpsuit/chemistry.rsi

- type: entity
  parent: ClothingUniformBase
  id: ClothingUniformJumpsuitVirology
  name: virology jumpsuit
  description: It's made of a special fiber that gives special protection against biohazards. It has a virologist rank stripe on it.
  components:
  - type: Sprite
    sprite: Clothing/Uniforms/Jumpsuit/virology.rsi
  - type: Clothing
    sprite: Clothing/Uniforms/Jumpsuit/virology.rsi

- type: entity
  parent: ClothingUniformBase
  id: ClothingUniformJumpsuitGenetics
  name: genetics jumpsuit
  description: It's made of a special fiber that gives special protection against biohazards. It has a geneticist rank stripe on it.
  components:
  - type: Sprite
    sprite: Clothing/Uniforms/Jumpsuit/genetics.rsi
  - type: Clothing
    sprite: Clothing/Uniforms/Jumpsuit/genetics.rsi

- type: entity
  parent: ClothingUniformBase
  id: ClothingUniformJumpsuitClown
  name: clown suit
  description: HONK!
  components:
  - type: Sprite
    sprite: Clothing/Uniforms/Jumpsuit/clown.rsi
  - type: Clothing
    sprite: Clothing/Uniforms/Jumpsuit/clown.rsi
  - type: Tag
    tags:
    - ClownSuit
    - WhitelistChameleon

- type: entity
  parent: ClothingUniformJumpsuitClown
  id: ClothingUniformJumpsuitClownBanana
  name: banana clown suit
  components:
  - type: Sprite
    sprite: Clothing/Uniforms/Jumpsuit/clown_banana.rsi
  - type: Clothing
    sprite: Clothing/Uniforms/Jumpsuit/clown_banana.rsi
  - type: Construction
    graph: BananaClownJumpsuit
    node: jumpsuit
  - type: Armor
    modifiers:
      coefficients:
        Radiation: 0.8

- type: entity
  parent: ClothingUniformBase
  id: ClothingUniformJumpsuitJester
  name: jester suit
  description: A jolly dress, well suited to entertain your master, nuncle.
  components:
  - type: Sprite
    sprite: Clothing/Uniforms/Jumpsuit/jester.rsi
  - type: Clothing
    sprite: Clothing/Uniforms/Jumpsuit/jester.rsi

- type: entity
  parent: ClothingUniformJumpsuitJester
  id: ClothingUniformJumpsuitJesterAlt
  components:
  - type: Sprite
    sprite: Clothing/Uniforms/Jumpsuit/jester2.rsi
  - type: Clothing
    sprite: Clothing/Uniforms/Jumpsuit/jester2.rsi

- type: entity
  parent: ClothingUniformBase # Frontier: remove BaseCommandContraband
  id: ClothingUniformJumpsuitCMO
  name: chief medical officer's jumpsuit
  description: It's a jumpsuit worn by those with the experience to be Chief Medical Officer. It provides minor biological protection.
  components:
  - type: Sprite
    sprite: Clothing/Uniforms/Jumpsuit/cmo.rsi
  - type: Clothing
    sprite: Clothing/Uniforms/Jumpsuit/cmo.rsi

- type: entity
  parent: ClothingUniformBase # Frontier: remove BaseCommandContraband
  id: ClothingUniformJumpsuitCMOTurtle
  name: chief medical officer's turtleneck jumpsuit
  description: It's a turtleneck worn by those with the experience to be Chief Medical Officer. It provides minor biological protection.
  components:
  - type: Sprite
    sprite: Clothing/Uniforms/Jumpsuit/cmo_turtle.rsi
  - type: Clothing
    sprite: Clothing/Uniforms/Jumpsuit/cmo_turtle.rsi

- type: entity
  parent: ClothingUniformBase
  id: ClothingUniformJumpsuitDetective
  name: detective hard-worn suit # Frontier - Added detective to name
  description: Someone who wears this means business.
  components:
    - type: Sprite
      sprite: Clothing/Uniforms/Jumpsuit/detective.rsi
    - type: Clothing
      sprite: Clothing/Uniforms/Jumpsuit/detective.rsi

- type: entity
  parent: ClothingUniformBase
  id: ClothingUniformJumpsuitDetectiveGrey
  name: detective noir suit # Frontier - Added detective to name
  description: A hard-boiled private investigator's grey suit, complete with tie clip.
  components:
    - type: Sprite
      sprite: Clothing/Uniforms/Jumpsuit/detective_grey.rsi
    - type: Clothing
      sprite: Clothing/Uniforms/Jumpsuit/detective_grey.rsi

- type: entity
  parent: ClothingUniformBase
  id: ClothingUniformJumpsuitEngineering
  name: engineering jumpsuit
  description: If this suit was non-conductive, maybe engineers would actually do their damn job.
  components:
  - type: Sprite
    sprite: Clothing/Uniforms/Jumpsuit/engineering.rsi
  - type: Clothing
    sprite: Clothing/Uniforms/Jumpsuit/engineering.rsi

- type: entity
  parent: ClothingUniformBase
  id: ClothingUniformJumpsuitEngineeringHazard
  name: hazard jumpsuit
  description: Woven in a grungy, warm orange. Lets others around you know that you really mean business when it comes to work.
  components:
  - type: Sprite
    sprite: Clothing/Uniforms/Jumpsuit/engineering_hazard.rsi
  - type: Clothing
    sprite: Clothing/Uniforms/Jumpsuit/engineering_hazard.rsi

- type: entity
  parent: ClothingUniformBase # Frontier: remove BaseCommandContraband
  id: ClothingUniformJumpsuitHoP
  name: head of personnel's jumpsuit
  description: Rather bland and inoffensive. Perfect for vanishing off the face of the universe.
  components:
  - type: Sprite
    sprite: Clothing/Uniforms/Jumpsuit/hop.rsi
  - type: Clothing
    sprite: Clothing/Uniforms/Jumpsuit/hop.rsi

- type: entity
  parent: [ClothingUniformBase, BaseC2ContrabandUnredeemable] # Frontier: BaseCommandContraband<BaseC2ContrabandUnredeemable
  id: ClothingUniformJumpsuitHoS
  name: head of security's jumpsuit
  description: It's bright red and rather crisp, much like security's victims tend to be.
  components:
  - type: Sprite
    sprite: Clothing/Uniforms/Jumpsuit/hos.rsi
  - type: Clothing
    sprite: Clothing/Uniforms/Jumpsuit/hos.rsi
  - type: Item
    inhandVisuals:
      left:
      - state: inhand-left
        color: "#C12D30"
        sprite: Clothing/Uniforms/Jumpsuit/color.rsi
      - state: overlay-inhand-left
      right:
      - state: inhand-right
        color: "#C12D30"
        sprite: Clothing/Uniforms/Jumpsuit/color.rsi
      - state: overlay-inhand-right

- type: entity
  parent: [ClothingUniformBase, BaseC2ContrabandUnredeemable] # Frontier: BaseCommandContraband<BaseC2ContrabandUnredeemable
  id: ClothingUniformJumpsuitHoSAlt
  name: head of security's turtleneck
  description: It's a turtleneck worn by those strong and disciplined enough to achieve the position of Head of Security.
  components:
  - type: Sprite
    sprite: Clothing/Uniforms/Jumpsuit/hos_alt.rsi
  - type: Clothing
    sprite: Clothing/Uniforms/Jumpsuit/hos_alt.rsi

- type: entity
  parent: [ClothingUniformBase, BaseC2ContrabandUnredeemable] # Frontier: BaseCommandContraband<BaseC2ContrabandUnredeemable
  id: ClothingUniformJumpsuitHoSBlue
  name: head of security's blue jumpsuit
  description: A blue jumpsuit of Head of Security.
  components:
  - type: Sprite
    sprite: Clothing/Uniforms/Jumpsuit/hos_blue.rsi
  - type: Clothing
    sprite: Clothing/Uniforms/Jumpsuit/hos_blue.rsi

- type: entity
  parent: [ClothingUniformBase, BaseC2ContrabandUnredeemable] # Frontier: BaseCommandContraband<BaseC2ContrabandUnredeemable
  id: ClothingUniformJumpsuitHoSGrey
  name: head of security's grey jumpsuit
  description: A grey jumpsuit of Head of Security, which make him look somewhat like a passenger.
  components:
  - type: Sprite
    sprite: Clothing/Uniforms/Jumpsuit/hos_grey.rsi
  - type: Clothing
    sprite: Clothing/Uniforms/Jumpsuit/hos_grey.rsi

- type: entity
  parent: [ClothingUniformBase, BaseC2ContrabandUnredeemable] # Frontier: BaseCommandContraband<BaseC2ContrabandUnredeemable
  id: ClothingUniformJumpsuitHoSParadeMale
  name: head of security's parade uniform
  description: A male head of security's luxury-wear, for special occasions.
  components:
  - type: Sprite
    sprite: Clothing/Uniforms/Jumpsuit/hos_parade.rsi
  - type: Clothing
    sprite: Clothing/Uniforms/Jumpsuit/hos_parade.rsi

- type: entity
  parent: ClothingUniformBase
  id: ClothingUniformJumpsuitHydroponics
  name: hydroponics jumpsuit
  description: Has a strong earthy smell to it. Hopefully it's merely dirty as opposed to soiled.
  components:
  - type: Sprite
    sprite: Clothing/Uniforms/Jumpsuit/hydro.rsi
  - type: Clothing
    sprite: Clothing/Uniforms/Jumpsuit/hydro.rsi

- type: entity
  parent: ClothingUniformBase
  id: ClothingUniformJumpsuitJanitor
  name: janitor jumpsuit
  description: The jumpsuit for the poor sop with a mop.
  components:
  - type: Sprite
    sprite: Clothing/Uniforms/Jumpsuit/janitor.rsi
  - type: Clothing
    sprite: Clothing/Uniforms/Jumpsuit/janitor.rsi

- type: entity
  parent: ClothingUniformBase
  id: ClothingUniformJumpsuitKimono
  name: kimono
  description: Traditional chinese clothing.
  components:
  - type: Sprite
    sprite: Clothing/Uniforms/Jumpsuit/kimono.rsi
  - type: Clothing
    sprite: Clothing/Uniforms/Jumpsuit/kimono.rsi

- type: entity
  parent: ClothingUniformBase
  id: ClothingUniformJumpsuitMedicalDoctor
  name: medical doctor jumpsuit
  description: It's made of a special fiber that provides minor protection against biohazards. It has a cross on the chest denoting that the wearer is trained medical personnel.
  components:
  - type: Sprite
    sprite: Clothing/Uniforms/Jumpsuit/medical.rsi
  - type: Clothing
    sprite: Clothing/Uniforms/Jumpsuit/medical.rsi

- type: entity
  parent: ClothingUniformBase
  id: ClothingUniformJumpsuitMime
  name: mime suit
  description: ...
  components:
  - type: Sprite
    sprite: Clothing/Uniforms/Jumpsuit/mime.rsi
  - type: Clothing
    sprite: Clothing/Uniforms/Jumpsuit/mime.rsi

- type: entity
  parent: ClothingUniformBase
  id: ClothingUniformJumpsuitParamedic
  name: paramedic jumpsuit
  description: It's got a plus on it, that's a good thing right?
  components:
  - type: Sprite
    sprite: Clothing/Uniforms/Jumpsuit/paramedic.rsi
  - type: Clothing
    sprite: Clothing/Uniforms/Jumpsuit/paramedic.rsi

- type: entity
  parent: ClothingUniformBase
  id: ClothingUniformJumpsuitBrigmedic
  name: brigmedic jumpsuit
  description: This uniform is issued to qualified personnel who have been trained. No one cares that the training took half a day.
  components:
  - type: Sprite
    sprite: Clothing/Uniforms/Jumpsuit/brigmedic.rsi
  - type: Clothing
    sprite: Clothing/Uniforms/Jumpsuit/brigmedic.rsi

- type: entity
  parent: ClothingUniformBase
  id: ClothingUniformJumpsuitPrisoner
  name: prisoner jumpsuit
  description: Busted.
  components:
  - type: Sprite
    sprite: Clothing/Uniforms/Jumpsuit/color.rsi
    layers:
    - state: icon
      color: "#ff8300"
    - state: prisoner-icon
  - type: Item
    inhandVisuals:
      left:
      - state: inhand-left
        color: "#ff8300"
      - state: prisoner-inhand-left
      right:
      - state: inhand-right
        color: "#ff8300"
      - state: prisoner-inhand-right
  - type: Clothing
    sprite: Clothing/Uniforms/Jumpsuit/color.rsi
    clothingVisuals:
      jumpsuit:
      - state: equipped-INNERCLOTHING
        color: "#ff8300"
      - state: prisoner-equipped-INNERCLOTHING
  - type: SuitSensor
    controlsLocked: true
    randomMode: false
    mode: SensorCords
  - type: Tag
    tags:
    - ClothMade
    - PrisonUniform
    - WhitelistChameleon

- type: entity
  parent: ClothingUniformBase # Frontier: remove BaseCommandContraband
  id: ClothingUniformJumpsuitQM
  name: quartermaster's jumpsuit
  description: 'What can brown do for you?'
  components:
  - type: Sprite
    sprite: Clothing/Uniforms/Jumpsuit/qm.rsi
  - type: Clothing
    sprite: Clothing/Uniforms/Jumpsuit/qm.rsi

- type: entity
  parent: ClothingUniformBase # Frontier: remove BaseCommandContraband
  id: ClothingUniformJumpsuitQMTurtleneck
  name: quartermasters's turtleneck
  description: A sharp turtleneck made for the hardy work environment of supply.
  components:
    - type: Sprite
      sprite: Clothing/Uniforms/Jumpsuit/qmturtle.rsi
    - type: Clothing
      sprite: Clothing/Uniforms/Jumpsuit/qmturtle.rsi

- type: entity
  parent: ClothingUniformBase # Frontier: remove BaseCommandContraband
  id: ClothingUniformJumpsuitQMFormal
  name: quartermasters's formal suit
  description: Inspired by the quartermasters of military's past, the perfect outfit for supplying a formal occasion.
  components:
    - type: Sprite
      sprite: Clothing/Uniforms/Jumpsuit/qmformal.rsi
    - type: Clothing
      sprite: Clothing/Uniforms/Jumpsuit/qmformal.rsi

- type: entity
  parent: ClothingUniformBase # Frontier: remove BaseCommandContraband
  id: ClothingUniformJumpsuitResearchDirector
  name: research director's turtleneck
  description: It's a turtleneck worn by those with the know-how to achieve the position of Research Director. Its fabric provides minor protection from biological contaminants.
  components:
  - type: Sprite
    sprite: Clothing/Uniforms/Jumpsuit/rnd.rsi
  - type: Clothing
    sprite: Clothing/Uniforms/Jumpsuit/rnd.rsi

- type: entity
  parent: ClothingUniformBase
  id: ClothingUniformJumpsuitScientist
  name: scientist jumpsuit
  description: It's made of a special fiber that increases perceived intelligence and decreases personal ethics. It has markings that denote the wearer as a scientist.
  components:
  - type: Sprite
    sprite: Clothing/Uniforms/Jumpsuit/scientist.rsi
  - type: Clothing
    sprite: Clothing/Uniforms/Jumpsuit/scientist.rsi

- type: entity
  parent: ClothingUniformBase
  id: ClothingUniformJumpsuitScientistFormal
  name: scientist's formal jumpsuit
  description: A uniform for sophisticated scientists, best worn with its matching tie.
  components:
  - type: Sprite
    sprite: Clothing/Uniforms/Jumpsuit/scientist_formal.rsi
  - type: Clothing
    sprite: Clothing/Uniforms/Jumpsuit/scientist_formal.rsi

- type: entity
  parent: ClothingUniformBase
  id: ClothingUniformJumpsuitRoboticist
  name: roboticist jumpsuit
  description: It's a slimming black with reinforced seams; great for industrial work.
  components:
  - type: Sprite
    sprite: Clothing/Uniforms/Jumpsuit/roboticist.rsi
  - type: Clothing
    sprite: Clothing/Uniforms/Jumpsuit/roboticist.rsi

- type: entity
  parent: [ClothingUniformBase, BaseC2ContrabandUnredeemable] # Frontier: BaseRestrictedContraband<BaseC2ContrabandUnredeemable
  id: ClothingUniformJumpsuitSec
  name: security jumpsuit
  description: A jumpsuit made of strong material, providing robust protection.
  components:
  - type: Sprite
    sprite: Clothing/Uniforms/Jumpsuit/security.rsi
  - type: Clothing
    sprite: Clothing/Uniforms/Jumpsuit/security.rsi
  - type: Item
    inhandVisuals:
      left:
      - state: inhand-left
        color: "#C12D30"
        sprite: Clothing/Uniforms/Jumpsuit/color.rsi
      - state: overlay-inhand-left
      right:
      - state: inhand-right
        color: "#C12D30"
        sprite: Clothing/Uniforms/Jumpsuit/color.rsi
      - state: overlay-inhand-right

- type: entity
  parent: ClothingUniformBase
  id: ClothingUniformJumpsuitSecBlue
  name: blue shirt and tie
  description: I'm a little busy right now, Calhoun.
  components:
  - type: Sprite
    sprite: Clothing/Uniforms/Jumpsuit/security_blue.rsi
  - type: Clothing
    sprite: Clothing/Uniforms/Jumpsuit/security_blue.rsi

- type: entity
  parent: [ClothingUniformBase, BaseC2ContrabandUnredeemable] # Frontier: BaseRestrictedContraband<BaseC2ContrabandUnredeemable
  id: ClothingUniformJumpsuitSecGrey
  name: grey security jumpsuit
  description: A tactical relic of years past before Nanotrasen decided it was cheaper to dye the suits red instead of washing out the blood.
  components:
  - type: Sprite
    sprite: Clothing/Uniforms/Jumpsuit/security_grey.rsi
  - type: Clothing
    sprite: Clothing/Uniforms/Jumpsuit/security_grey.rsi

- type: entity
  parent: [ClothingUniformBase, BaseC2ContrabandUnredeemable] # Frontier: BaseRestrictedContraband<BaseC2ContrabandUnredeemable
  id: ClothingUniformSecurityTrooper
  name: trooper uniform
  description: A formal uniform issued to the Nanotrasen Troopers, usually it comes with a car.
  components:
  - type: Sprite
    sprite: Clothing/Uniforms/Jumpsuit/security_trooper.rsi
  - type: Clothing
    sprite: Clothing/Uniforms/Jumpsuit/security_trooper.rsi

- type: entity
  parent: [ClothingUniformBase, BaseC2ContrabandUnredeemable] # Frontier: BaseRestrictedContraband<BaseC2ContrabandUnredeemable
  id: ClothingUniformJumpsuitWarden
  name: warden's uniform
  description: A formal security suit for officers complete with Nanotrasen belt buckle.
  components:
  - type: Sprite
    sprite: Clothing/Uniforms/Jumpsuit/warden.rsi
  - type: Clothing
    sprite: Clothing/Uniforms/Jumpsuit/warden.rsi
  - type: Item
    inhandVisuals:
      left:
      - state: inhand-left
        color: "#C12D30"
        sprite: Clothing/Uniforms/Jumpsuit/color.rsi
      - state: overlay-inhand-left
      right:
      - state: inhand-right
        color: "#C12D30"
        sprite: Clothing/Uniforms/Jumpsuit/color.rsi
      - state: overlay-inhand-right

- type: entity
  parent: ClothingUniformBase
  id: ClothingUniformOveralls
  name: overalls
  description: Great for working outdoors.
  components:
  - type: Sprite
    sprite: Clothing/Uniforms/Jumpsuit/overalls.rsi
  - type: Clothing
    sprite: Clothing/Uniforms/Jumpsuit/overalls.rsi

- type: entity
  parent: ClothingUniformBase
  id: ClothingUniformJumpsuitLibrarian
  name: librarian jumpsuit
  description: A cosy green jumper fit for a curator of books.
  components:
  - type: Sprite
    sprite: Clothing/Uniforms/Jumpsuit/librarian.rsi
  - type: Clothing
    sprite: Clothing/Uniforms/Jumpsuit/librarian.rsi

- type: entity
  parent: ClothingUniformBase
  id: ClothingUniformJumpsuitCurator
  name: sensible suit
  description: It's sensible. Too sensible...
  components:
  - type: Sprite
    sprite: Clothing/Uniforms/Jumpsuit/curator.rsi
  - type: Clothing
    sprite: Clothing/Uniforms/Jumpsuit/curator.rsi

- type: entity
  parent: ClothingUniformBase
  id: ClothingUniformJumpsuitLawyerRed
  name: red lawyer suit
  description: A flashy red suit worn by lawyers and show-offs.
  components:
  - type: Sprite
    sprite: Clothing/Uniforms/Jumpsuit/lawyerred.rsi
  - type: Clothing
    sprite: Clothing/Uniforms/Jumpsuit/lawyerred.rsi

- type: entity
  parent: ClothingUniformBase
  id: ClothingUniformJumpsuitLawyerBlue
  name: blue lawyer suit
  description: A flashy blue suit worn by lawyers and show-offs.
  components:
  - type: Sprite
    sprite: Clothing/Uniforms/Jumpsuit/lawyerblue.rsi
  - type: Clothing
    sprite: Clothing/Uniforms/Jumpsuit/lawyerblue.rsi

- type: entity
  parent: ClothingUniformBase
  id: ClothingUniformJumpsuitLawyerBlack
  name: black lawyer suit
  description: A subtle black suit worn by lawyers and gangsters.
  components:
  - type: Sprite
    sprite: Clothing/Uniforms/Jumpsuit/lawyerblack.rsi
  - type: Clothing
    sprite: Clothing/Uniforms/Jumpsuit/lawyerblack.rsi

- type: entity
  parent: ClothingUniformBase
  id: ClothingUniformJumpsuitLawyerPurple
  name: purple lawyer suit
  description: A stylish purple piece worn by lawyers and show people.
  components:
  - type: Sprite
    sprite: Clothing/Uniforms/Jumpsuit/lawyerpurple.rsi
  - type: Clothing
    sprite: Clothing/Uniforms/Jumpsuit/lawyerpurple.rsi

- type: entity
  parent: ClothingUniformBase
  id: ClothingUniformJumpsuitLawyerGood
  name: good lawyer's suit
  description: A tacky suit perfect for a CRIMINAL lawyer!
  components:
    - type: Sprite
      sprite: Clothing/Uniforms/Jumpsuit/lawyergood.rsi
    - type: Clothing
      sprite: Clothing/Uniforms/Jumpsuit/lawyergood.rsi

- type: entity
  parent: [UnsensoredClothingUniformBase, BaseC3SyndicateContraband, ContrabandClothing] # Frontier: BaseSyndicateContraband<BaseC3SyndicateContraband, added ContrabandClothing as parent
  id: ClothingUniformJumpsuitPyjamaSyndicateBlack
  name: black syndicate pyjamas
  description: For those long nights in perma.
  components:
  - type: Sprite
    sprite: Clothing/Uniforms/Jumpsuit/pyjamasyndicateblack.rsi
  - type: Clothing
    sprite: Clothing/Uniforms/Jumpsuit/pyjamasyndicateblack.rsi

- type: entity
  parent: [UnsensoredClothingUniformBase, BaseC3SyndicateContraband, ContrabandClothing] # Frontier: BaseSyndicateContraband<BaseC3SyndicateContraband, added ContrabandClothing as parent
  id: ClothingUniformJumpsuitPyjamaSyndicatePink
  name: pink syndicate pyjamas
  description: For those long nights in perma.
  components:
  - type: Sprite
    sprite: Clothing/Uniforms/Jumpsuit/pyjamasyndicatepink.rsi
  - type: Clothing
    sprite: Clothing/Uniforms/Jumpsuit/pyjamasyndicatepink.rsi

- type: entity
  parent: [UnsensoredClothingUniformBase, BaseC3SyndicateContraband, ContrabandClothing] # Frontier: BaseSyndicateContraband<BaseC3SyndicateContraband, added ContrabandClothing as parent
  id: ClothingUniformJumpsuitPyjamaSyndicateRed
  name: red syndicate pyjamas
  description: For those long nights in perma.
  components:
  - type: Sprite
    sprite: Clothing/Uniforms/Jumpsuit/pyjamasyndicatered.rsi
  - type: Clothing
    sprite: Clothing/Uniforms/Jumpsuit/pyjamasyndicatered.rsi

- type: entity
  parent: ClothingUniformBase
  id: ClothingUniformJumpsuitNanotrasen
  name: nanotrasen jumpsuit
  description: A stately blue jumpsuit to represent NanoTrasen.
  components:
  - type: Sprite
    sprite: Clothing/Uniforms/Jumpsuit/nanotrasen.rsi
  - type: Clothing
    sprite: Clothing/Uniforms/Jumpsuit/nanotrasen.rsi

- type: entity
  parent: ClothingUniformBase # Frontier: removed BaseCommandContraband
  id: ClothingUniformJumpsuitCapFormal
  name: captain's formal suit
  description: A suit for special occasions.
  components:
  - type: Sprite
    sprite: Clothing/Uniforms/Jumpsuit/capformal.rsi
  - type: Clothing
    sprite: Clothing/Uniforms/Jumpsuit/capformal.rsi

- type: entity
  parent: [ClothingUniformBase, BaseC2ContrabandUnredeemable] # Frontier: added BaseC2ContrabandUnredeemable
  id: ClothingUniformJumpsuitCentcomFormal
  name: central command formal suit
  description: A suit for special occasions.
  components:
  - type: Sprite
    sprite: Clothing/Uniforms/Jumpsuit/centcomformal.rsi
  - type: Clothing
    sprite: Clothing/Uniforms/Jumpsuit/centcomformal.rsi

- type: entity
  parent: ClothingUniformBase # Frontier: removed BaseCommandContraband
  id: ClothingUniformJumpsuitHosFormal
  name: hos's formal suit
  description: A suit for special occasions.
  components:
  - type: Sprite
    sprite: Clothing/Uniforms/Jumpsuit/hosformal.rsi
  - type: Clothing
    sprite: Clothing/Uniforms/Jumpsuit/hosformal.rsi

- type: entity
  parent: [UnsensoredClothingUniformBase, BaseC3SyndicateContraband, ContrabandClothing] # Frontier: BaseSyndicateContraband<BaseC3SyndicateContraband, added ContrabandClothing as parent
  id: ClothingUniformJumpsuitOperative
  name: operative jumpsuit
  description: Uniform for elite syndicate operatives performing tactical operations in deep space.
  components:
  - type: Sprite
    sprite: Clothing/Uniforms/Jumpsuit/operative.rsi
  - type: Clothing
    sprite: Clothing/Uniforms/Jumpsuit/operative.rsi

- type: entity
  parent: ClothingUniformBase
  id: ClothingUniformJumpsuitTacticool
  name: tacticool jumpsuit
  description: Uniform for subpar operative LARPers performing tactical insulated glove theft in deep space.
  components:
    - type: Sprite
      sprite: Clothing/Uniforms/Jumpsuit/tacticool.rsi
    - type: Clothing
      sprite: Clothing/Uniforms/Jumpsuit/tacticool.rsi
    # Too cool for sensors to be on
    - type: SuitSensor
      randomMode: false
      mode: SensorOff

- type: entity
<<<<<<< HEAD
  parent: ClothingUniformBase # Frontier: removed BaseRestrictedContraband
=======
  parent: [ ClothingUniformBase ]
>>>>>>> e0163fb0
  id: ClothingUniformJumpsuitMercenary
  name: mercenary jumpsuit
  description: Clothing for real mercenaries who have gone through fire, water and the jungle of planets flooded with dangerous monsters or targets for which a reward has been assigned.
  components:
  - type: Sprite
    sprite: Clothing/Uniforms/Jumpsuit/mercenary.rsi
  - type: Clothing
    sprite: Clothing/Uniforms/Jumpsuit/mercenary.rsi

- type: entity
  parent: UnsensoredClothingUniformBase
  id: ClothingUniformJumpsuitNinja
  name: ninja jumpsuit
  description: Comfortable ninja suit, for convenience when relaxing and when you need to practice.
  components:
  - type: Sprite
    sprite: Clothing/Uniforms/Jumpsuit/ninja.rsi
  - type: Clothing
    sprite: Clothing/Uniforms/Jumpsuit/ninja.rsi

- type: entity
  parent: ClothingUniformBase
  id: ClothingUniformJumpsuitAtmos
  name: atmospheric technician jumpsuit
  description: I am at work. I can't leave work. Work is breathing. I am testing air quality.
  components:
  - type: Sprite
    sprite: Clothing/Uniforms/Jumpsuit/atmos.rsi
  - type: Clothing
    sprite: Clothing/Uniforms/Jumpsuit/atmos.rsi

- type: entity
  parent: ClothingUniformBase
  id: ClothingUniformJumpsuitAtmosCasual
  name: atmospheric technician's casual jumpsuit
  description: Might as well relax with a job as easy as yours.
  components:
  - type: Sprite
    sprite: Clothing/Uniforms/Jumpsuit/atmos_casual.rsi
  - type: Clothing
    sprite: Clothing/Uniforms/Jumpsuit/atmos_casual.rsi

- type: entity
  parent: ClothingUniformBase
  id: ClothingUniformJumpsuitPsychologist
  name: psychologist suit
  description: I don't lose things. I place things in locations which later elude me.
  components:
  - type: Sprite
    sprite: Clothing/Uniforms/Jumpsuit/psychologist.rsi
  - type: Clothing
    sprite: Clothing/Uniforms/Jumpsuit/psychologist.rsi

- type: entity
  parent: ClothingUniformBase
  id: ClothingUniformJumpsuitReporter
  name: reporter suit
  description: A good reporter remains a skeptic all their life.
  components:
  - type: Sprite
    sprite: Clothing/Uniforms/Jumpsuit/reporter.rsi
  - type: Clothing
    sprite: Clothing/Uniforms/Jumpsuit/reporter.rsi

- type: entity
  parent: ClothingUniformBase
  id: ClothingUniformJumpsuitSafari
  name: safari suit
  description: Perfect for a jungle excursion.
  components:
  - type: Sprite
    sprite: Clothing/Uniforms/Jumpsuit/safari.rsi
  - type: Clothing
    sprite: Clothing/Uniforms/Jumpsuit/safari.rsi

- type: entity
  parent: ClothingUniformBase
  id: ClothingUniformJumpsuitJournalist
  name: journalist suit
  description: If journalism is good, it is controversial, by nature.
  components:
  - type: Sprite
    sprite: Clothing/Uniforms/Jumpsuit/journalist.rsi
  - type: Clothing
    sprite: Clothing/Uniforms/Jumpsuit/journalist.rsi

- type: entity
  parent: ClothingUniformBase
  id: ClothingUniformJumpsuitMonasticRobeDark
  name: dark monastic robe
  description: It's a dark robe, often worn by religious folk.
  components:
    - type: Sprite
      sprite: Clothing/Uniforms/Jumpsuit/monastic_robe_dark.rsi
    - type: Clothing
      sprite: Clothing/Uniforms/Jumpsuit/monastic_robe_dark.rsi

- type: entity
  parent: ClothingUniformBase
  id: ClothingUniformJumpsuitMonasticRobeLight
  name: light monastic robe
  description: It's a light robe, often worn by religious folk.
  components:
    - type: Sprite
      sprite: Clothing/Uniforms/Jumpsuit/monastic_robe_light.rsi
    - type: Clothing
      sprite: Clothing/Uniforms/Jumpsuit/monastic_robe_light.rsi

- type: entity
  parent: ClothingUniformBase
  id: ClothingUniformJumpsuitMusician
  name: musician's tuxedo
  description: A fancy tuxedo for the musically inclined.  Perfect for any lounge act!
  components:
  - type: Sprite
    sprite: Clothing/Uniforms/Jumpsuit/musician.rsi
  - type: Clothing
    sprite: Clothing/Uniforms/Jumpsuit/musician.rsi

- type: entity
  parent: [ BaseCentcommContraband, ClothingUniformBase ]
  id: ClothingUniformJumpsuitERTChaplain
  name: ERT chaplain uniform
  description: A special suit made for Central Command's elite chaplain corps.
  components:
  - type: Sprite
    sprite: Clothing/Uniforms/Jumpsuit/ert_chaplain.rsi
  - type: Clothing
    sprite: Clothing/Uniforms/Jumpsuit/ert_chaplain.rsi

- type: entity
  parent: [ BaseCentcommContraband, ClothingUniformBase ]
  id: ClothingUniformJumpsuitERTEngineer
  name: ERT engineering uniform
  description: A special suit made for the elite engineers under CentComm.
  components:
  - type: Sprite
    sprite: Clothing/Uniforms/Jumpsuit/ert_engineer.rsi
  - type: Clothing
    sprite: Clothing/Uniforms/Jumpsuit/ert_engineer.rsi

- type: entity
  parent: [ BaseCentcommContraband, ClothingUniformBase ]
  id: ClothingUniformJumpsuitERTJanitor
  name: ERT janitorial uniform
  description: A special suit made for the elite janitors under CentComm.
  components:
  - type: Sprite
    sprite: Clothing/Uniforms/Jumpsuit/ert_janitor.rsi
  - type: Clothing
    sprite: Clothing/Uniforms/Jumpsuit/ert_janitor.rsi

- type: entity
  parent: [ BaseCentcommContraband, ClothingUniformBase ]
  id: ClothingUniformJumpsuitERTLeader
  name: ERT leader uniform
  description: A special suit made for the best of the elites under CentComm.
  components:
  - type: Sprite
    sprite: Clothing/Uniforms/Jumpsuit/ert_leader.rsi
  - type: Clothing
    sprite: Clothing/Uniforms/Jumpsuit/ert_leader.rsi

- type: entity
  parent: [ BaseCentcommContraband, ClothingUniformBase ]
  id: ClothingUniformJumpsuitERTMedic
  name: ERT medical uniform
  description: A special suit made for the elite medics under CentComm.
  components:
  - type: Sprite
    sprite: Clothing/Uniforms/Jumpsuit/ert_medic.rsi
  - type: Clothing
    sprite: Clothing/Uniforms/Jumpsuit/ert_medic.rsi

- type: entity
  parent: [ BaseCentcommContraband, ClothingUniformBase ]
  id: ClothingUniformJumpsuitERTSecurity
  name: ERT security uniform
  description: A special suit made for the elite security under CentComm.
  components:
  - type: Sprite
    sprite: Clothing/Uniforms/Jumpsuit/ert_security.rsi
  - type: Clothing
    sprite: Clothing/Uniforms/Jumpsuit/ert_security.rsi

- type: entity
  parent: ClothingUniformJumpsuitClown
  id: ClothingUniformJumpsuitCluwne
  name: cluwne suit
  suffix: Unremoveable
  description: Cursed cluwne suit.
  components:
  - type: Sprite
    sprite: Clothing/Uniforms/Jumpsuit/cluwne.rsi
  - type: Clothing
    sprite: Clothing/Uniforms/Jumpsuit/cluwne.rsi
  - type: Unremoveable

- type: entity
  parent: ClothingUniformBase
  id: ClothingUniformJumpsuitDameDane
  name: yakuza outfit
  description: Baka mitai...
  components:
  - type: Sprite
    sprite: Clothing/Uniforms/Jumpsuit/damedaneoutfit.rsi
  - type: Clothing
    sprite: Clothing/Uniforms/Jumpsuit/damedaneoutfit.rsi

- type: entity
  parent: ClothingUniformBase
  id: ClothingUniformJumpsuitPirate
  name: pirate slops
  description: A pirate variation of a space sailor's jumpsuit.
  components:
  - type: Sprite
    sprite: Clothing/Uniforms/Jumpsuit/pirate.rsi
  - type: Clothing
    sprite: Clothing/Uniforms/Jumpsuit/pirate.rsi
  - type: AddAccentClothing
    accent: PirateAccent
  - type: SuitSensor # Frontier
    randomMode: false # Frontier
    mode: SensorOff # Frontier

- type: entity
  parent: ClothingUniformBase
  id: ClothingUniformJumpsuitCossack
  name: cossack suit
  description: The good old pants and brigantine.
  components:
  - type: Sprite
    sprite: Clothing/Uniforms/Jumpsuit/cossack.rsi
  - type: Clothing
    sprite: Clothing/Uniforms/Jumpsuit/cossack.rsi

- type: entity
  parent: ClothingUniformBase
  id: ClothingUniformJumpsuitHawaiBlack
  name: black hawaiian shirt
  description: Black as a starry night.
  components:
  - type: Sprite
    sprite: Clothing/Uniforms/Jumpsuit/hawaiblack.rsi
  - type: Clothing
    sprite: Clothing/Uniforms/Jumpsuit/hawaiblack.rsi

- type: entity
  parent: ClothingUniformBase
  id: ClothingUniformJumpsuitHawaiBlue
  name: blue hawaiian shirt
  description: Blue as a huge ocean.
  components:
  - type: Sprite
    sprite: Clothing/Uniforms/Jumpsuit/hawaiblue.rsi
  - type: Clothing
    sprite: Clothing/Uniforms/Jumpsuit/hawaiblue.rsi

- type: entity
  parent: ClothingUniformBase
  id: ClothingUniformJumpsuitHawaiRed
  name: red hawaiian shirt
  description: Red as a juicy watermelons.
  components:
  - type: Sprite
    sprite: Clothing/Uniforms/Jumpsuit/hawaired.rsi
  - type: Clothing
    sprite: Clothing/Uniforms/Jumpsuit/hawaired.rsi

- type: entity
  parent: ClothingUniformBase
  id: ClothingUniformJumpsuitHawaiYellow
  name: yellow hawaiian shirt
  description: Yellow as a bright sun.
  components:
  - type: Sprite
    sprite: Clothing/Uniforms/Jumpsuit/hawaiyellow.rsi
  - type: Clothing
    sprite: Clothing/Uniforms/Jumpsuit/hawaiyellow.rsi

- type: entity
  parent: [ClothingUniformBase, BaseC3SyndicateContraband, ContrabandClothing] # Frontier: BaseSyndicateContraband<BaseC3SyndicateContraband, added ContrabandClothing as a parent
  id: ClothingUniformJumpsuitSyndieFormal
  name: syndicate formal suit
  description: "The syndicate's uniform is made in an elegant style, it's even a pity to do dirty tricks in this."
  components:
  - type: Sprite
    sprite: Clothing/Uniforms/Jumpsuit/syndieformal.rsi
  - type: Clothing
    sprite: Clothing/Uniforms/Jumpsuit/syndieformal.rsi

- type: entity
  parent: ClothingUniformBase
  id: ClothingUniformJumpsuitFlannel
  name: flannel jumpsuit
  description: Smells like someones been grillin'.
  components:
    - type: Sprite
      sprite: Clothing/Uniforms/Jumpsuit/flannel.rsi
    - type: Clothing
      sprite: Clothing/Uniforms/Jumpsuit/flannel.rsi

- type: entity
  parent: ClothingUniformBase
  id: ClothingUniformJumpsuitSeniorEngineer
  name: senior engineer jumpsuit
  description: A sign of skill and prestige within the engineering department.
  components:
  - type: Sprite
    sprite: Clothing/Uniforms/Jumpsuit/senior_engineer.rsi
  - type: Clothing
    sprite: Clothing/Uniforms/Jumpsuit/senior_engineer.rsi

- type: entity
  parent: ClothingUniformBase
  id: ClothingUniformJumpsuitSeniorResearcher
  name: senior researcher jumpsuit
  description: A sign of skill and prestige within the science department.
  components:
  - type: Sprite
    sprite: Clothing/Uniforms/Jumpsuit/senior_researcher.rsi
  - type: Clothing
    sprite: Clothing/Uniforms/Jumpsuit/senior_researcher.rsi

- type: entity
  parent: ClothingUniformBase
  id: ClothingUniformJumpsuitSeniorPhysician
  name: senior physician jumpsuit
  description: A sign of skill and prestige within the medical department.
  components:
  - type: Sprite
    sprite: Clothing/Uniforms/Jumpsuit/senior_physician.rsi
  - type: Clothing
    sprite: Clothing/Uniforms/Jumpsuit/senior_physician.rsi

- type: entity
  parent: [ClothingUniformBase, BaseC2ContrabandUnredeemable] # Frontier: BaseRestrictedContraband<BaseC2ContrabandUnredeemable
  id: ClothingUniformJumpsuitSeniorOfficer
  name: senior officer jumpsuit
  description: A sign of skill and prestige within the security department.
  components:
  - type: Sprite
    sprite: Clothing/Uniforms/Jumpsuit/senior_officer.rsi
  - type: Clothing
    sprite: Clothing/Uniforms/Jumpsuit/senior_officer.rsi

- type: entity
  parent: ClothingUniformBase
  id: ClothingUniformJumpsuitWeb
  name: web jumpsuit
  description: Makes it clear that you are one with the webs.
  components:
  - type: Sprite
    sprite: Clothing/Uniforms/Jumpsuit/web.rsi
  - type: Clothing
    sprite: Clothing/Uniforms/Jumpsuit/web.rsi
  - type: Butcherable
    butcheringType: Knife
    spawned:
    - id: MaterialWebSilk1
      amount: 8
  - type: FlavorProfile
    flavors:
      - cobwebs
    ignoreReagents:
      - Fiber
  - type: SolutionContainerManager
    solutions: # 24 (3 (fiber count of web) * 8 (to craft)) + 6 (magical crafting bonus)
      food:
        maxVol: 30
        reagents:
        - ReagentId: Fiber
          Quantity: 30
  - type: Construction
    graph: WebObjects
    node: jumpsuit

- type: entity
  parent: ClothingUniformBase
  id: ClothingUniformJumpsuitLoungewear
  name: loungewear
  description: A long stretch of fabric that wraps around your body for comfort.
  components:
  - type: Sprite
    sprite: Clothing/Uniforms/Jumpsuit/loungewear.rsi
  - type: Clothing
    sprite: Clothing/Uniforms/Jumpsuit/loungewear.rsi

- type: entity
  parent: ClothingUniformBase
  id: ClothingUniformJumpsuitGladiator
  name: gladiator uniform
  description: Made for true gladiators (or Ash Walkers).
  components:
  - type: Sprite
    sprite: Clothing/Uniforms/Jumpsuit/gladiator.rsi
  - type: Clothing
    sprite: Clothing/Uniforms/Jumpsuit/gladiator.rsi

- type: entity
  parent: ClothingUniformBase
  id: ClothingUniformJumpsuitCasualBlue
  name: casual blue jumpsuit
  description: A loose worn blue shirt with a grey pants, perfect for someone looking to relax.
  components:
  - type: Sprite
    sprite: Clothing/Uniforms/Jumpsuit/casual.rsi
    layers:
    - state: icon-jumpsuit
    - state: icon-shirt
      color: "#134fc1"
  - type: Item
    inhandVisuals:
      left:
      - state: inhand-left-jumpsuit
      - state: inhand-left-shirt
        color: "#134fc1"
      right:
      - state: inhand-right-jumpsuit
      - state: inhand-right-shirt
        color: "#134fc1"
  - type: Clothing
    sprite: Clothing/Uniforms/Jumpsuit/casual.rsi
    clothingVisuals:
      jumpsuit:
      - state: equipped-INNERCLOTHING-jumpsuit
      - state: equipped-INNERCLOTHING-shirt
        color: "#134fc1"

- type: entity
  parent: ClothingUniformBase
  id: ClothingUniformJumpsuitCasualPurple
  name: casual purple jumpsuit
  description: A loose worn purple shirt with a grey pants, perfect for someone looking to relax.
  components:
  - type: Sprite
    sprite: Clothing/Uniforms/Jumpsuit/casual.rsi
    layers:
    - state: icon-jumpsuit
    - state: icon-shirt
      color: "#9c0dff"
  - type: Item
    inhandVisuals:
      left:
      - state: inhand-left-jumpsuit
      - state: inhand-left-shirt
        color: "#9c0dff"
      right:
      - state: inhand-right-jumpsuit
      - state: inhand-right-shirt
        color: "#9c0dff"
  - type: Clothing
    sprite: Clothing/Uniforms/Jumpsuit/casual.rsi
    clothingVisuals:
      jumpsuit:
      - state: equipped-INNERCLOTHING-jumpsuit
      - state: equipped-INNERCLOTHING-shirt
        color: "#9c0dff"

- type: entity
  parent: ClothingUniformBase
  id: ClothingUniformJumpsuitCasualRed
  name: casual red jumpsuit
  description: A loose worn red shirt with a grey pants, perfect for someone looking to relax.
  components:
  - type: Sprite
    sprite: Clothing/Uniforms/Jumpsuit/casual.rsi
    layers:
    - state: icon-jumpsuit
    - state: icon-shirt
      color: "#b30000"
  - type: Item
    inhandVisuals:
      left:
      - state: inhand-left-jumpsuit
      - state: inhand-left-shirt
        color: "#b30000"
      right:
      - state: inhand-right-jumpsuit
      - state: inhand-right-shirt
        color: "#b30000"
  - type: Clothing
    sprite: Clothing/Uniforms/Jumpsuit/casual.rsi
    clothingVisuals:
      jumpsuit:
      - state: equipped-INNERCLOTHING-jumpsuit
      - state: equipped-INNERCLOTHING-shirt
        color: "#b30000"

- type: entity
  parent: ClothingUniformBase
  id: ClothingUniformJumpsuitCasualGreen
  name: casual green jumpsuit
  description: A loose worn green shirt with a grey pants, perfect for someone looking to relax.
  components:
  - type: Sprite
    sprite: Clothing/Uniforms/Jumpsuit/casual.rsi
    layers:
    - state: icon-jumpsuit
    - state: icon-shirt
      color: "#00661D"
  - type: Item
    inhandVisuals:
      left:
      - state: inhand-left-jumpsuit
      - state: inhand-left-shirt
        color: "#00661D"
      right:
      - state: inhand-right-jumpsuit
      - state: inhand-right-shirt
        color: "#00661D"
  - type: Clothing
    sprite: Clothing/Uniforms/Jumpsuit/casual.rsi
    clothingVisuals:
      jumpsuit:
      - state: equipped-INNERCLOTHING-jumpsuit
      - state: equipped-INNERCLOTHING-shirt
        color: "#00661D"

- type: entity
  parent: ClothingUniformBase
  id: ClothingUniformJumpsuitFamilyGuy
  name: familiar garbs
  description: Makes you remember the time you did something funny.
  components:
  - type: Sprite
    sprite: Clothing/Uniforms/Jumpsuit/familiar_garbs.rsi
  - type: Clothing
    sprite: Clothing/Uniforms/Jumpsuit/familiar_garbs.rsi<|MERGE_RESOLUTION|>--- conflicted
+++ resolved
@@ -860,11 +860,7 @@
       mode: SensorOff
 
 - type: entity
-<<<<<<< HEAD
-  parent: ClothingUniformBase # Frontier: removed BaseRestrictedContraband
-=======
   parent: [ ClothingUniformBase ]
->>>>>>> e0163fb0
   id: ClothingUniformJumpsuitMercenary
   name: mercenary jumpsuit
   description: Clothing for real mercenaries who have gone through fire, water and the jungle of planets flooded with dangerous monsters or targets for which a reward has been assigned.
