- type: entity
  parent: ClothingHeadBase
  id: ClothingHeadHatHoodBioGeneral
  name: bio hood
  suffix: Generic
  description: A hood that protects the head and face from biological contaminants.
  components:
  - type: Sprite
    sprite: Clothing/Head/Hoods/Bio/general.rsi
  - type: Clothing
    sprite: Clothing/Head/Hoods/Bio/general.rsi
  - type: BreathMask
  - type: IngestionBlocker
  - type: Tag
    tags:
    - WhitelistChameleon
  - type: HideLayerClothing
    slots:
    - Hair
    - Snout
    - HeadTop
    - HeadSide

- type: entity
  parent: ClothingHeadHatHoodBioGeneral
  id: ClothingHeadHatHoodBioCmo
  name: bio hood
  suffix: CMO
  description: An advanced hood for chief medical officers that protects the head and face from biological contaminants.
  components:
  - type: IdentityBlocker
  - type: Sprite
    sprite: Clothing/Head/Hoods/Bio/cmo.rsi
  - type: Clothing
    sprite: Clothing/Head/Hoods/Bio/cmo.rsi

- type: entity
  parent: ClothingHeadHatHoodBioGeneral
  id: ClothingHeadHatHoodBioJanitor
  name: bio hood
  suffix: Janitor
  description: A hood that protects the head and face from biological contaminants.
  components:
  - type: IdentityBlocker
  - type: Sprite
    sprite: Clothing/Head/Hoods/Bio/janitor.rsi
  - type: Clothing
    sprite: Clothing/Head/Hoods/Bio/janitor.rsi

- type: entity
  parent: ClothingHeadHatHoodBioGeneral
  id: ClothingHeadHatHoodBioScientist
  name: bio hood
  suffix: Science
  description: A hood that protects the head and face from biological contaminants.
  components:
  - type: IdentityBlocker
  - type: Sprite
    sprite: Clothing/Head/Hoods/Bio/scientist.rsi
  - type: Clothing
    sprite: Clothing/Head/Hoods/Bio/scientist.rsi

- type: entity
  parent: ClothingHeadHatHoodBioGeneral
  id: ClothingHeadHatHoodBioSecurity
  name: bio hood
  suffix: Security
  description: A hood that protects the head and face from biological contaminants.
  components:
  - type: IdentityBlocker
  - type: Sprite
    sprite: Clothing/Head/Hoods/Bio/security.rsi
  - type: Clothing
    sprite: Clothing/Head/Hoods/Bio/security.rsi

- type: entity
  parent: ClothingHeadHatHoodBioGeneral
  id: ClothingHeadHatHoodBioVirology
  name: bio hood
  suffix: Virology
  description: A hood that protects the head and face from biological contaminants.
  components:
  - type: IdentityBlocker
  - type: Sprite
    sprite: Clothing/Head/Hoods/Bio/virology.rsi
  - type: Clothing
    sprite: Clothing/Head/Hoods/Bio/virology.rsi

- type: entity
  parent: ClothingHeadBase
  id: ClothingHeadHatHoodChaplainHood
  categories: [ HideSpawnMenu ]
  name: chaplain's hood
  description: Maximum piety in this star system.
  components:
  - type: Sprite
    sprite: Clothing/Head/Hoods/chaplain.rsi
  - type: Clothing
    sprite: Clothing/Head/Hoods/chaplain.rsi
  - type: Tag
    tags:
    - HamsterWearable
    - WhitelistChameleon
  - type: HideLayerClothing
    slots:
    - Hair

- type: entity
  parent: [ClothingHeadBase, ContrabandClothing] # Frontier: added ContrabandClothing as parent
  id: ClothingHeadHatHoodCulthood
  name: cult hood
  description: There's no cult without cult hoods.
  components:
  - type: Sprite
    sprite: Clothing/Head/Hoods/cult.rsi
  - type: Clothing
    sprite: Clothing/Head/Hoods/cult.rsi
  - type: Tag
    tags:
    - WhitelistChameleon
  - type: HideLayerClothing
    slots:
    - Hair

- type: entity
  parent: ClothingHeadBase
  id: ClothingHeadHatHoodNunHood
  name: nun hood
  description: Maximum piety in this star system.
  components:
  - type: Sprite
    sprite: Clothing/Head/Hoods/nun.rsi
  - type: Clothing
    sprite: Clothing/Head/Hoods/nun.rsi
  - type: Tag
    tags:
    - HamsterWearable
    - WhitelistChameleon
  - type: HideLayerClothing
    slots:
    - Hair

- type: entity
  parent: ClothingHeadBase
  id: ClothingHeadHatHoodRad
  name: radiation hood
  description: A hood of the hazmat suit, designed for protection from high radioactivity.
  components:
  - type: Sprite
    sprite: Clothing/Head/Hoods/rad.rsi
  - type: Clothing
    sprite: Clothing/Head/Hoods/rad.rsi
  - type: Armor
    modifiers:
      coefficients:
        Heat: 0.95
        Radiation: 0.65
  - type: IdentityBlocker
  - type: BreathMask
  - type: HideLayerClothing
    slots:
    - Hair
    - Snout
    - HeadTop
    - HeadSide

- type: entity
  parent: ClothingHeadBase
  id: ClothingHeadHatHoodGoliathCloak
  name: goliath cloak hood
  description: A hood of a goliath cloak, it is made from the hide of resilient fauna from a distant planet.
  components:
  - type: Sprite
    sprite: Clothing/Head/Hoods/goliathcloak.rsi
  - type: Clothing
    sprite: Clothing/Head/Hoods/goliathcloak.rsi
  - type: Tag
    tags:
    - WhitelistChameleon
  - type: HideLayerClothing
    slots:
    - Hair

- type: entity
  parent: ClothingHeadBase
  id: ClothingHeadHatHoodIan
  categories: [ HideSpawnMenu ]
  name: ian hood
  description: A hood to complete the 'Good boy' look.
  components:
  - type: Sprite
    sprite: Clothing/Head/Hoods/iansuit.rsi
  - type: Clothing
    sprite: Clothing/Head/Hoods/iansuit.rsi
  - type: HideLayerClothing
    slots:
    - Hair

- type: entity
  parent: ClothingHeadBase
  id: ClothingHeadHatHoodCarp
  categories: [ HideSpawnMenu ]
  name: carp hood
  description: A gnarly hood adorned with plastic space carp teeth.
  components:
  - type: Sprite
    sprite: Clothing/Head/Hoods/carpsuit.rsi
  - type: Clothing
    sprite: Clothing/Head/Hoods/carpsuit.rsi
  - type: HideLayerClothing
    slots:
    - Hair

- type: entity
  parent: ClothingHeadHatHoodCarp
  id: ClothingHeadHelmetHardsuitCarp
  categories: [ HideSpawnMenu ]
  components:
  - type: PressureProtection
    highPressureMultiplier: 0.6
    lowPressureMultiplier: 1000
  - type: TemperatureProtection
    coefficient: 0.2
  - type: BreathMask
  # this is on the hood so you only fool the fish if you wear the whole set
  # wear carp suit and security helmet, they'll know you are fake
  - type: FactionClothing
    faction: Dragon

- type: entity
  parent: ClothingHeadBase
  id: ClothingHeadHatHoodMoth
  name: moth mask
  description: A mask in the form of a moths head is usually made of lightweight materials. It mimics the shape of a moths head with large eyes and long antennae. Such masks are often used in cosplay, or when shooting movies and videos.
  components:
  - type: Sprite
    sprite: Clothing/Head/Hoods/moth.rsi
  - type: Clothing
    sprite: Clothing/Head/Hoods/moth.rsi
  - type: IdentityBlocker
  - type: Tag
    tags:
    - WhitelistChameleon
  - type: HideLayerClothing
    slots:
    - Hair
    - Snout
    - HeadTop
    - HeadSide

#Winter Coat Hoods
- type: entity
  parent: ClothingHeadHatHoodWinterBase
  id: ClothingHeadHatHoodWinterDefault
  categories: [ HideSpawnMenu ]
  name: default winter coat hood
  components:
  - type: Sprite
    sprite: Clothing/Head/Hoods/Coat/hooddefault.rsi
  - type: Clothing
    sprite: Clothing/Head/Hoods/Coat/hooddefault.rsi

- type: entity
  parent: ClothingHeadHatHoodWinterBase
  id: ClothingHeadHatHoodWinterBartender
  categories: [ HideSpawnMenu ]
  name: bartender winter coat hood
  components:
  - type: Sprite
    sprite: Clothing/Head/Hoods/Coat/hoodbartender.rsi
  - type: Clothing
    sprite: Clothing/Head/Hoods/Coat/hoodbartender.rsi

- type: entity
  parent: ClothingHeadHatHoodWinterBase
  id: ClothingHeadHatHoodWinterCaptain
  categories: [ HideSpawnMenu ]
  name: captain's winter coat hood
  description: An expensive hood, to keep the captain's head warm.
  components:
  - type: Sprite
    sprite: Clothing/Head/Hoods/Coat/hoodcaptain.rsi
  - type: Clothing
    sprite: Clothing/Head/Hoods/Coat/hoodcaptain.rsi

- type: entity
  parent: ClothingHeadHatHoodWinterBase
  id: ClothingHeadHatHoodWinterCargo
  categories: [ HideSpawnMenu ]
  name: cargo winter coat hood
  components:
  - type: Sprite
    sprite: Clothing/Head/Hoods/Coat/hoodcargo.rsi
  - type: Clothing
    sprite: Clothing/Head/Hoods/Coat/hoodcargo.rsi

- type: entity
  parent: ClothingHeadHatHoodWinterBase
  id: ClothingHeadHatHoodWinterCE
  categories: [ HideSpawnMenu ]
  name: chief engineer's winter coat hood
  components:
  - type: Sprite
    sprite: Clothing/Head/Hoods/Coat/hoodce.rsi
  - type: Clothing
    sprite: Clothing/Head/Hoods/Coat/hoodce.rsi

- type: entity
  parent: ClothingHeadHatHoodWinterBase
  id: ClothingHeadHatHoodWinterCentcom
  categories: [ HideSpawnMenu ]
  name: CentComm winter coat hood
  description: A hood for keeping the central comander's head warm.
  components:
  - type: Sprite
    sprite: Clothing/Head/Hoods/Coat/hoodcentcom.rsi
  - type: Clothing
    sprite: Clothing/Head/Hoods/Coat/hoodcentcom.rsi

- type: entity
  parent: ClothingHeadHatHoodWinterBase
  id: ClothingHeadHatHoodWinterChem
  categories: [ HideSpawnMenu ]
  name: chemist winter coat hood
  components:
  - type: Sprite
    sprite: Clothing/Head/Hoods/Coat/hoodchemist.rsi
  - type: Clothing
    sprite: Clothing/Head/Hoods/Coat/hoodchemist.rsi

- type: entity
  parent: ClothingHeadHatHoodWinterBase
  id: ClothingHeadHatHoodWinterCMO
  categories: [ HideSpawnMenu ]
  name: chief medical officer's winter coat hood
  components:
  - type: Sprite
    sprite: Clothing/Head/Hoods/Coat/hoodcmo.rsi
  - type: Clothing
    sprite: Clothing/Head/Hoods/Coat/hoodcmo.rsi

- type: entity
  parent: ClothingHeadHatHoodWinterBase
  id: ClothingHeadHatHoodWinterEngineer
  categories: [ HideSpawnMenu ]
  name: engineer winter coat hood
  components:
  - type: Sprite
    sprite: Clothing/Head/Hoods/Coat/hoodengi.rsi
  - type: Clothing
    sprite: Clothing/Head/Hoods/Coat/hoodengi.rsi

- type: entity
  parent: ClothingHeadHatHoodWinterBase
  id: ClothingHeadHatHoodWinterHOP
<<<<<<< HEAD
  noSpawn: true
=======
  categories: [ HideSpawnMenu ]
>>>>>>> 9a68cf0b
  name: head of personnel's winter coat hood
  components:
  - type: Sprite
    sprite: Clothing/Head/Hoods/Coat/hoodhop.rsi
  - type: Clothing
    sprite: Clothing/Head/Hoods/Coat/hoodhop.rsi

- type: entity
  parent: ClothingHeadHatHoodWinterBase
  id: ClothingHeadHatHoodWinterHOS
<<<<<<< HEAD
  noSpawn: true
  name: sheriff's winter coat hood
=======
  categories: [ HideSpawnMenu ]
  name: head of security's winter coat hood
>>>>>>> 9a68cf0b
  components:
  - type: Sprite
    sprite: Clothing/Head/Hoods/Coat/hoodhos.rsi
  - type: Clothing
    sprite: Clothing/Head/Hoods/Coat/hoodhos.rsi

- type: entity
  parent: ClothingHeadHatHoodWinterBase
  id: ClothingHeadHatHoodWinterHydro
  categories: [ HideSpawnMenu ]
  name: hydroponics coat hood
  components:
  - type: Sprite
    sprite: Clothing/Head/Hoods/Coat/hoodhydro.rsi
  - type: Clothing
    sprite: Clothing/Head/Hoods/Coat/hoodhydro.rsi

- type: entity
  parent: ClothingHeadHatHoodWinterBase
  id: ClothingHeadHatHoodWinterJani
  categories: [ HideSpawnMenu ]
  name: janitor coat hood
  components:
  - type: Sprite
    sprite: Clothing/Head/Hoods/Coat/hoodjani.rsi
  - type: Clothing
    sprite: Clothing/Head/Hoods/Coat/hoodjani.rsi

- type: entity
  parent: ClothingHeadHatHoodWinterBase
  id: ClothingHeadHatHoodWinterMed
  categories: [ HideSpawnMenu ]
  name: medic coat hood
  components:
  - type: Sprite
    sprite: Clothing/Head/Hoods/Coat/hoodmed.rsi
  - type: Clothing
    sprite: Clothing/Head/Hoods/Coat/hoodmed.rsi

- type: entity
  parent: ClothingHeadHatHoodWinterBase
  id: ClothingHeadHatHoodWinterMime
  categories: [ HideSpawnMenu ]
  name: mime coat hood
  components:
  - type: Sprite
    sprite: Clothing/Head/Hoods/Coat/hoodmime.rsi
  - type: Clothing
    sprite: Clothing/Head/Hoods/Coat/hoodmime.rsi

- type: entity
  parent: ClothingHeadHatHoodWinterBase
  id: ClothingHeadHatHoodWinterMiner
  categories: [ HideSpawnMenu ]
  name: miner coat hood
  components:
  - type: Sprite
    sprite: Clothing/Head/Hoods/Coat/hoodminer.rsi
  - type: Clothing
    sprite: Clothing/Head/Hoods/Coat/hoodminer.rsi

- type: entity
  parent: ClothingHeadHatHoodWinterBase
  id: ClothingHeadHatHoodWinterPara
  categories: [ HideSpawnMenu ]
  name: paramedic coat hood
  components:
  - type: Sprite
    sprite: Clothing/Head/Hoods/Coat/hoodpara.rsi
  - type: Clothing
    sprite: Clothing/Head/Hoods/Coat/hoodpara.rsi

- type: entity
  parent: ClothingHeadHatHoodWinterBase
  id: ClothingHeadHatHoodWinterQM
  categories: [ HideSpawnMenu ]
  name: quartermaster's coat hood
  components:
  - type: Sprite
    sprite: Clothing/Head/Hoods/Coat/hoodqm.rsi
  - type: Clothing
    sprite: Clothing/Head/Hoods/Coat/hoodqm.rsi

- type: entity
  parent: ClothingHeadHatHoodWinterBase
  id: ClothingHeadHatHoodWinterRD
  categories: [ HideSpawnMenu ]
  name: research director's coat hood
  components:
  - type: Sprite
    sprite: Clothing/Head/Hoods/Coat/hoodrd.rsi
  - type: Clothing
    sprite: Clothing/Head/Hoods/Coat/hoodrd.rsi

- type: entity
  parent: ClothingHeadHatHoodWinterBase
  id: ClothingHeadHatHoodWinterRobo
  categories: [ HideSpawnMenu ]
  name: robotics coat hood
  components:
  - type: Sprite
    sprite: Clothing/Head/Hoods/Coat/hoodrobo.rsi
  - type: Clothing
    sprite: Clothing/Head/Hoods/Coat/hoodrobo.rsi

- type: entity
  parent: ClothingHeadHatHoodWinterBase
  id: ClothingHeadHatHoodWinterSci
  categories: [ HideSpawnMenu ]
  name: scientist coat hood
  components:
  - type: Sprite
    sprite: Clothing/Head/Hoods/Coat/hoodsci.rsi
  - type: Clothing
    sprite: Clothing/Head/Hoods/Coat/hoodsci.rsi

- type: entity
  parent: ClothingHeadHatHoodWinterBase
  id: ClothingHeadHatHoodWinterSec
  categories: [ HideSpawnMenu ]
  name: security coat hood
  components:
  - type: Sprite
    sprite: Clothing/Head/Hoods/Coat/hoodsec.rsi
  - type: Clothing
    sprite: Clothing/Head/Hoods/Coat/hoodsec.rsi

- type: entity
  parent: ClothingHeadHatHoodWinterBase
  id: ClothingHeadHatHoodWinterSyndie
  categories: [ HideSpawnMenu ]
  name: syndicate coat hood
  components:
  - type: Sprite
    sprite: Clothing/Head/Hoods/Coat/hoodsyndicate.rsi
  - type: Clothing
    sprite: Clothing/Head/Hoods/Coat/hoodsyndicate.rsi

- type: entity
  parent: ClothingHeadHatHoodWinterBase
  id: ClothingHeadHatHoodWinterWarden
  categories: [ HideSpawnMenu ]
  name: warden's coat hood
  components:
  - type: Sprite
    sprite: Clothing/Head/Hoods/Coat/hoodsec.rsi
  - type: Clothing
    sprite: Clothing/Head/Hoods/Coat/hoodsec.rsi

- type: entity
  parent: ClothingHeadHatHoodWinterBase
  id: ClothingHeadHatHoodWinterWeb
  categories: [ HideSpawnMenu ]
  name: web coat hood
  components:
  - type: Sprite
    sprite: Clothing/Head/Hoods/Coat/hoodweb.rsi
  - type: Clothing
    sprite: Clothing/Head/Hoods/Coat/hoodweb.rsi

- type: entity
  parent: ClothingHeadHatHoodWinterBase
  id: ClothingHeadHatHoodWinterColorBlack
  noSpawn: true
  name: black winter coat hood
  components:
  - type: Sprite
    sprite: Clothing/Head/Hoods/Coat/hooddefault.rsi
    layers:
    - state: coatybits-icon
      color: "#3f3f3f"
    - state: winterbits-icon
  - type: Clothing
    sprite: Clothing/Head/Hoods/Coat/hooddefault.rsi
    clothingVisuals:
      head:
      - state: coatybits-equipped-HELMET
        color: "#3f3f3f"
      - state: winterbits-equipped-HELMET

- type: entity
  parent: ClothingHeadHatHoodWinterBase
  id: ClothingHeadHatHoodWinterColorPurple
  noSpawn: true
  name: purple winter coat hood
  components:
  - type: Sprite
    sprite: Clothing/Head/Hoods/Coat/hooddefault.rsi
    layers:
    - state: coatybits-icon
      color: "#9C0DE1"
    - state: winterbits-icon
  - type: Clothing
    sprite: Clothing/Head/Hoods/Coat/hooddefault.rsi
    clothingVisuals:
      head:
      - state: coatybits-equipped-HELMET
        color: "#9C0DE1"
      - state: winterbits-equipped-HELMET

- type: entity
  parent: ClothingHeadHatHoodWinterBase
  id: ClothingHeadHatHoodWinterColorRed
  noSpawn: true
  name: red winter coat hood
  components:
  - type: Sprite
    sprite: Clothing/Head/Hoods/Coat/hooddefault.rsi
    layers:
    - state: coatybits-icon
      color: "#940000"
    - state: winterbits-icon
  - type: Clothing
    sprite: Clothing/Head/Hoods/Coat/hooddefault.rsi
    clothingVisuals:
      head:
      - state: coatybits-equipped-HELMET
        color: "#940000"
      - state: winterbits-equipped-HELMET

- type: entity
  parent: ClothingHeadHatHoodWinterBase
  id: ClothingHeadHatHoodWinterColorBlue
  noSpawn: true
  name: blue winter coat hood
  components:
  - type: Sprite
    sprite: Clothing/Head/Hoods/Coat/hooddefault.rsi
    layers:
    - state: coatybits-icon
      color: "#0089EF"
    - state: winterbits-icon
  - type: Clothing
    sprite: Clothing/Head/Hoods/Coat/hooddefault.rsi
    clothingVisuals:
      head:
      - state: coatybits-equipped-HELMET
        color: "#0089EF"
      - state: winterbits-equipped-HELMET

- type: entity
  parent: ClothingHeadHatHoodWinterBase
  id: ClothingHeadHatHoodWinterColorBrown
  noSpawn: true
  name: brown winter coat hood
  components:
  - type: Sprite
    sprite: Clothing/Head/Hoods/Coat/hooddefault.rsi
    layers:
    - state: coatybits-icon
      color: "#723A02"
    - state: winterbits-icon
  - type: Clothing
    sprite: Clothing/Head/Hoods/Coat/hooddefault.rsi
    clothingVisuals:
      head:
      - state: coatybits-equipped-HELMET
        color: "#723A02"
      - state: winterbits-equipped-HELMET

- type: entity
  parent: ClothingHeadHatHoodWinterBase
  id: ClothingHeadHatHoodWinterColorGray
  noSpawn: true
  name: gray winter coat hood
  components:
  - type: Sprite
    sprite: Clothing/Head/Hoods/Coat/hooddefault.rsi
    layers:
    - state: coatybits-icon
      color: "#999999"
    - state: winterbits-icon
  - type: Clothing
    sprite: Clothing/Head/Hoods/Coat/hooddefault.rsi
    clothingVisuals:
      head:
      - state: coatybits-equipped-HELMET
        color: "#999999"
      - state: winterbits-equipped-HELMET

- type: entity
  parent: ClothingHeadHatHoodWinterBase
  id: ClothingHeadHatHoodWinterColorGreen
  noSpawn: true
  name: green winter coat hood
  components:
  - type: Sprite
    sprite: Clothing/Head/Hoods/Coat/hooddefault.rsi
    layers:
    - state: coatybits-icon
      color: "#5ABF2F"
    - state: winterbits-icon
  - type: Clothing
    sprite: Clothing/Head/Hoods/Coat/hooddefault.rsi
    clothingVisuals:
      head:
      - state: coatybits-equipped-HELMET
        color: "#5ABF2F"
      - state: winterbits-equipped-HELMET

- type: entity
  parent: ClothingHeadHatHoodWinterBase
  id: ClothingHeadHatHoodWinterColorLightBrown
  noSpawn: true
  name: light brown winter coat hood
  components:
  - type: Sprite
    sprite: Clothing/Head/Hoods/Coat/hooddefault.rsi
    layers:
    - state: coatybits-icon
      color: "#C09F72"
    - state: winterbits-icon
  - type: Clothing
    sprite: Clothing/Head/Hoods/Coat/hooddefault.rsi
    clothingVisuals:
      head:
      - state: coatybits-equipped-HELMET
        color: "#C09F72"
      - state: winterbits-equipped-HELMET

- type: entity
  parent: ClothingHeadHatHoodWinterBase
  id: ClothingHeadHatHoodWinterColorOrange
  noSpawn: true
  name: orange winter coat hood
  components:
  - type: Sprite
    sprite: Clothing/Head/Hoods/Coat/hooddefault.rsi
    layers:
    - state: coatybits-icon
      color: "#EF8100"
    - state: winterbits-icon
  - type: Clothing
    sprite: Clothing/Head/Hoods/Coat/hooddefault.rsi
    clothingVisuals:
      head:
      - state: coatybits-equipped-HELMET
        color: "#EF8100"
      - state: winterbits-equipped-HELMET

- type: entity
  parent: ClothingHeadHatHoodWinterBase
  id: ClothingHeadHatHoodWinterColorWhite
  noSpawn: true
  name: white winter coat hood
  components:
  - type: Sprite
    sprite: Clothing/Head/Hoods/Coat/hooddefault.rsi
    layers:
    - state: coatybits-icon
      color: "#EAE8E8"
    - state: winterbits-icon
  - type: Clothing
    sprite: Clothing/Head/Hoods/Coat/hooddefault.rsi
    clothingVisuals:
      head:
      - state: coatybits-equipped-HELMET
        color: "#EAE8E8"
      - state: winterbits-equipped-HELMET

- type: entity
  parent: ClothingHeadHatHoodWinterBase
  id: ClothingHeadHatHoodWinterColorYellow
  noSpawn: true
  name: yellow winter coat hood
  components:
  - type: Sprite
    sprite: Clothing/Head/Hoods/Coat/hooddefault.rsi
    layers:
    - state: coatybits-icon
      color: "#EBE216"
    - state: winterbits-icon
  - type: Clothing
    sprite: Clothing/Head/Hoods/Coat/hooddefault.rsi
    clothingVisuals:
      head:
      - state: coatybits-equipped-HELMET
        color: "#EBE216"
      - state: winterbits-equipped-HELMET<|MERGE_RESOLUTION|>--- conflicted
+++ resolved
@@ -353,11 +353,7 @@
 - type: entity
   parent: ClothingHeadHatHoodWinterBase
   id: ClothingHeadHatHoodWinterHOP
-<<<<<<< HEAD
-  noSpawn: true
-=======
-  categories: [ HideSpawnMenu ]
->>>>>>> 9a68cf0b
+  categories: [ HideSpawnMenu ]
   name: head of personnel's winter coat hood
   components:
   - type: Sprite
@@ -368,13 +364,8 @@
 - type: entity
   parent: ClothingHeadHatHoodWinterBase
   id: ClothingHeadHatHoodWinterHOS
-<<<<<<< HEAD
-  noSpawn: true
-  name: sheriff's winter coat hood
-=======
-  categories: [ HideSpawnMenu ]
-  name: head of security's winter coat hood
->>>>>>> 9a68cf0b
+  categories: [ HideSpawnMenu ]
+  name: sheriff's winter coat hood # Frontier: head of security<sheriff
   components:
   - type: Sprite
     sprite: Clothing/Head/Hoods/Coat/hoodhos.rsi
