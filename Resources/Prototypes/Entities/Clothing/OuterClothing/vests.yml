#Web vest
- type: entity
  parent: [ClothingOuterStorageBase, AllowSuitStorageClothing, BaseC3SyndicateContraband, ContrabandClothing] # Frontier: BaseSyndicateContraband<BaseC3SyndicateContraband, add ContrabandClothing
  id: ClothingOuterVestWeb
  name: web vest
  description: A synthetic armor vest. This one has added webbing and ballistic plates.
  components:
  - type: Sprite
    sprite: Clothing/OuterClothing/Vests/webvest.rsi
  - type: Clothing
    sprite: Clothing/OuterClothing/Vests/webvest.rsi
  - type: Armor
    modifiers:
      coefficients:
        Blunt: 0.6 #ballistic plates = better protection
        Slash: 0.6
        Piercing: 0.3
        Heat: 0.9
  - type: ExplosionResistance
    damageCoefficient: 0.9

#Mercenary web vest
- type: entity
<<<<<<< HEAD
  parent: [BaseC1Contraband, ClothingOuterStorageBase, AllowSuitStorageClothing] #web vest so it should have some pockets for ammo # Frontier: ClothingOuterVestWeb<ClothingOuterStorageBase, BaseMinorContraband<BaseC1Contraband
  id: ClothingOuterVestWebMercenary # Frontier - Merc to Mercenary
  name: mercenary web vest # Frontier - merc to mercenary
=======
  parent: [ BaseMajorContraband, ClothingOuterVestWeb] #web vest so it should have some pockets for ammo
  id: ClothingOuterVestWebMerc
  name: mercenary web vest
>>>>>>> e0163fb0
  description: A high-quality armored vest made from a hard synthetic material. It's surprisingly flexible and light, despite formidable armor plating.
  components:
  - type: Sprite
    sprite: Clothing/OuterClothing/Vests/mercwebvest.rsi
  - type: Clothing
    sprite: Clothing/OuterClothing/Vests/mercwebvest.rsi
  - type: Armor
    modifiers:
      coefficients:
        Blunt: 0.75
        Slash: 0.75
        Piercing: 0.75 #Can save you, but bullets will still hurt. Will take about 10 shots from a Viper before critting, as opposed to 7 while unarmored and 16~ with a bulletproof vest.
        Heat: 0.80
        Caustic: 0.9
  - type: ExplosionResistance
    damageCoefficient: 0.90

#Detective's vest
- type: entity
  parent: [ClothingOuterArmorBasic, BaseC2ContrabandUnredeemable] # Frontier: BaseRestrictedContraband<BaseC2ContrabandUnredeemable
  id: ClothingOuterVestDetective
  name: detective's vest
  description: A hard-boiled private investigator's armored vest.
  components:
  - type: Sprite
    sprite: Clothing/OuterClothing/Vests/detvest.rsi
  - type: Clothing
    sprite: Clothing/OuterClothing/Vests/detvest.rsi

#Hazard vest
- type: entity
  parent: ClothingOuterStorageBase
  id: ClothingOuterVestHazard
  name: hi-viz vest
  description: A high-visibility vest used in work zones.
  components:
  - type: Sprite
    sprite: Clothing/OuterClothing/Vests/hazard.rsi
  - type: Clothing
    sprite: Clothing/OuterClothing/Vests/hazard.rsi
  - type: Tag
    tags:
    - HiViz

#(Bartender) vest
- type: entity
  parent: ClothingOuterBase
  id: ClothingOuterVest
  name: vest
  description: A thick vest with a rubbery, water-resistant shell.
  components:
  - type: Sprite
    sprite: Clothing/OuterClothing/Vests/vest.rsi
  - type: Clothing
    sprite: Clothing/OuterClothing/Vests/vest.rsi

#Tank Harness
- type: entity
  parent: [ClothingOuterBase, AllowSuitStorageClothingGasTanks]
  id: ClothingOuterVestTank
  name: tank harness
  description: A simple harness that can hold a gas tank.
  components:
  - type: Sprite
    sprite: Clothing/OuterClothing/Vests/tankharness.rsi
  - type: Clothing
    sprite: Clothing/OuterClothing/Vests/tankharness.rsi<|MERGE_RESOLUTION|>--- conflicted
+++ resolved
@@ -21,15 +21,9 @@
 
 #Mercenary web vest
 - type: entity
-<<<<<<< HEAD
-  parent: [BaseC1Contraband, ClothingOuterStorageBase, AllowSuitStorageClothing] #web vest so it should have some pockets for ammo # Frontier: ClothingOuterVestWeb<ClothingOuterStorageBase, BaseMinorContraband<BaseC1Contraband
-  id: ClothingOuterVestWebMercenary # Frontier - Merc to Mercenary
-  name: mercenary web vest # Frontier - merc to mercenary
-=======
-  parent: [ BaseMajorContraband, ClothingOuterVestWeb] #web vest so it should have some pockets for ammo
-  id: ClothingOuterVestWebMerc
+  parent: [ BaseC1Contraband, ClothingOuterVestWeb] #web vest so it should have some pockets for ammo
+  id: ClothingOuterVestWebMercenary # Frontier: Merc>Mercenary
   name: mercenary web vest
->>>>>>> e0163fb0
   description: A high-quality armored vest made from a hard synthetic material. It's surprisingly flexible and light, despite formidable armor plating.
   components:
   - type: Sprite
