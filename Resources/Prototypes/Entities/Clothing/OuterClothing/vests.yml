--- conflicted
+++ resolved
@@ -1,6 +1,6 @@
 #Web vest
 - type: entity
-  parent: [ClothingOuterStorageBase, AllowSuitStorageClothing, BaseSyndicateContraband]
+  parent: [ClothingOuterStorageBase, AllowSuitStorageClothing, BaseSyndicateContraband, ClothingContraband] # Frontier: add ClothingContraband
   id: ClothingOuterVestWeb
   name: web vest
   description: A synthetic armor vest. This one has added webbing and ballistic plates.
@@ -21,15 +21,9 @@
 
 #Mercenary web vest
 - type: entity
-<<<<<<< HEAD
-  parent: ClothingOuterStorageBase #web vest so it should have some pockets for ammo # Frontier: ClothingOuterVestWeb<ClothingOuterStorageBase
+  parent: ClothingOuterStorageBase #web vest so it should have some pockets for ammo # Frontier: ClothingOuterVestWeb<ClothingOuterStorageBase, removed BaseMinorContraband
   id: ClothingOuterVestWebMercenary # Frontier - Merc to Mercenary
   name: mercenary web vest # Frontier - merc to mercenary
-=======
-  parent: [ClothingOuterVestWeb, BaseMinorContraband] #web vest so it should have some pockets for ammo
-  id: ClothingOuterVestWebMerc
-  name: merc web vest
->>>>>>> 9a68cf0b
   description: A high-quality armored vest made from a hard synthetic material. It's surprisingly flexible and light, despite formidable armor plating.
   components:
   - type: Sprite
