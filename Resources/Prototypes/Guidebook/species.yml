--- conflicted
+++ resolved
@@ -11,14 +11,11 @@
     - Moth
     - Reptilian
     - SlimePerson
-<<<<<<< HEAD
     - Vox
-=======
     - Vulpkanin # DeltaV
     - Harpy # DeltaV
     - Felinid # DeltaV
     - Oni # DeltaV
->>>>>>> fbfc77ed
 
 - type: guideEntry
   id: Arachnid
