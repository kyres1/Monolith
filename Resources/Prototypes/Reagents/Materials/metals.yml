--- conflicted
+++ resolved
@@ -3,11 +3,7 @@
   stackEntity: SheetSteel1
   name: materials-steel
   icon: { sprite: Objects/Materials/Sheets/metal.rsi, state: steel }
-<<<<<<< HEAD
-  price: 0.059 # Frontier: tweaked per recipe (coal value)
-=======
-  price: 0.15 # $15 for 1 unit
->>>>>>> a7e29f28
+  price: 0.059 # Frontier: 0.15<0.059 tweaked per recipe (coal value)
 
 - type: material
   id: Gold
@@ -16,7 +12,7 @@
   unit: materials-unit-bar
   icon: { sprite: Objects/Materials/ingots.rsi, state: gold }
   color: "#FFD700"
-  price: 0.75 # $75 for 1 unit
+  price: 0.75 # $75 for 1 unit # FRONTIER MERGE: theirs increased
 
 - type: material
   id: Silver
@@ -25,7 +21,7 @@
   unit: materials-unit-bar
   icon: { sprite: Objects/Materials/ingots.rsi, state: silver }
   color: "#C0C0C0"
-  price: 0.60 # $60 for 1 unit
+  price: 0.60 # $60 for 1 unit # FRONTIER MERGE: theirs increased
 
 - type: material
   id: Brass
@@ -33,7 +29,7 @@
   name: materials-brass
   icon: { sprite: Objects/Materials/Sheets/metal.rsi, state: brass }
   color: "#b18b25"
-  price: 0.30 # $30 for 1 unit
+  price: 0.30 # $30 for 1 unit # FRONTIER MERGE: theirs increased
 
 - type: material
   id: Plasteel
@@ -41,8 +37,4 @@
   name: materials-plasteel
   icon: { sprite: Objects/Materials/Sheets/metal.rsi, state: plasteel }
   color: "#696969" #Okay, this is epic
-<<<<<<< HEAD
-  price: 0.309 # 1-1 mix of plasma and steel. # Frontier: 0.28<0.309 (tweaked per recipe)
-=======
-  price: 0.5 # 1-1 mix of plasma and steel.
->>>>>>> a7e29f28
+  price: 0.309 # 1-1 mix of plasma and steel. # Frontier: 0.5<0.309 (tweaked per recipe)