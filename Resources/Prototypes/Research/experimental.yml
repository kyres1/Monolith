# Tier 1

- type: technology
  id: BasicRobotics
  name: research-technology-basic-robotics
  icon:
    sprite: Structures/Machines/exosuit_fabricator.rsi
    state: fab-idle
  discipline: Experimental
  tier: 1
  cost: 5000
  recipeUnlocks:
  - ProximitySensor
  - ExosuitFabricatorMachineCircuitboard

- type: technology
  id: BasicAnomalousResearch
  name: research-technology-basic-anomalous-research
  icon:
    sprite: Objects/Specific/Research/anomalyscanner.rsi
    state: icon
  discipline: Experimental
  tier: 1
  cost: 5000
  recipeUnlocks:
  - AnomalyScanner
  - AnomalyLocator
  - AnomalyLocatorWide
  - BorgModuleAnomaly
  - APECircuitboard
  - AnomalyVesselCircuitboard

- type: technology
  id: BasicXenoArcheology
  name: research-technology-basic-xenoarcheology
  icon:
    sprite: Structures/Machines/artifact_analyzer.rsi
    state: display
  discipline: Experimental
  tier: 1
  cost: 5000
  recipeUnlocks:
  - NodeScanner
  - BorgModuleArtifact
  - AnalysisComputerCircuitboard
  - ArtifactAnalyzerMachineCircuitboard

- type: technology
  id: AlternativeResearch
  name: research-technology-alternative-research
  icon:
    sprite: Structures/Machines/tech_disk_printer.rsi
    state: display
  discipline: Experimental
  tier: 1
  cost: 5000
  recipeUnlocks:
  - TechDiskComputerCircuitboard

- type: technology
  id: MagnetsTech
  name: research-technology-magnets-tech
  icon:
    sprite: Clothing/Shoes/Boots/magboots-science.rsi
    state: icon
  discipline: Experimental
  tier: 1
  cost: 7500
  recipeUnlocks:
  - ClothingShoesBootsMagSci
<<<<<<< HEAD
  - ClothingShoesBootsMagAdv # Frontier

# Tier 2
=======
  - ClothingShoesBootsMoon
>>>>>>> 6829630d

- type: technology
  id: AnomalyCoreHarnessing
  name: research-technology-anomaly-harnessing
  icon:
    sprite: Objects/Weapons/Melee/gorilla.rsi
    state: icon
  discipline: Experimental
  tier: 1
  cost: 10000
  recipeUnlocks:
  - WeaponGauntletGorilla

# Tier 2

- type: technology
  id: AdvancedParts
  name: research-technology-advanced-parts
  icon:
    sprite: Objects/Misc/stock_parts.rsi
    state: advanced_matter_bin
  discipline: Experimental
  tier: 2
  cost: 10000
  recipeUnlocks:
  - AdvancedCapacitorStockPart
  - AdvancedMatterBinStockPart
  - NanoManipulatorStockPart

- type: technology
  id: AbnormalArtifactManipulation
  name: research-technology-abnormal-artifact-manipulation
  icon:
    sprite: Structures/Machines/artifact_crusher.rsi
    state: icon
  discipline: Experimental
  tier: 2
  cost: 5000
  recipeUnlocks:
  - ArtifactCrusherMachineCircuitboard

- type: technology
  id: AdvancedAnomalyResearch
  name: research-technology-advanced-anomaly-research
  icon:
    sprite: Structures/Machines/anomaly_sync.rsi
    state: base
  discipline: Experimental
  tier: 2
  cost: 10000
  recipeUnlocks:
  - WeaponPistolCHIMP
  - AnomalySynchronizerCircuitboard
  - AnomalyVesselExperimentalCircuitboard
  technologyPrerequisites:
  - BasicAnomalousResearch

- type: technology
  id: RapidPartExchange
  name: research-technology-rped
  icon:
    sprite: Objects/Specific/Research/rped.rsi
    state: icon
  discipline: Experimental
  tier: 2
  cost: 7500
  recipeUnlocks:
  - RPED

- type: technology
  id: DeterrenceTechnologies
  abstract: true # Frontier
  name: research-technology-deterrence
  icon:
    sprite: Objects/Weapons/Guns/Battery/particle_decelerator.rsi
    state: base
  discipline: Experimental
  tier: 2
  cost: 7500
  recipeUnlocks:
  - WeaponParticleDecelerator
  - HoloprojectorField

# Tier 3

- type: technology
  id: SuperParts
  name: research-technology-super-parts
  icon:
    sprite: Objects/Misc/stock_parts.rsi
    state: super_matter_bin
  discipline: Experimental
  tier: 3
  cost: 15000
  recipeUnlocks:
  - SuperCapacitorStockPart
  - SuperMatterBinStockPart
  - PicoManipulatorStockPart

#- type: technology # Frontier - too many physics issues, bugs and exploits, the less we look like gmod the better.
#  id: GravityManipulation
#  name: research-technology-gravity-manipulation
#  icon:
#    sprite: Objects/Weapons/Guns/Launchers/tether_gun.rsi
#    state: base
#  discipline: Experimental
#  tier: 3
#  cost: 10000
#  recipeUnlocks:
#    - WeaponForceGun
#    - WeaponTetherGun

#- type: technology # Frontier - disabled because why the fuck are we adding a god damned FOURTH exploit to the game intentionally holy shit
#  id: QuantumLeaping
#  name: research-technology-quantum-leaping
#  icon:
#    sprite: Objects/Devices/swapper.rsi
#    state: icon
#  discipline: Experimental
#  tier: 3
#  cost: 10000
#  recipeUnlocks:
#  - DeviceQuantumSpinInverter<|MERGE_RESOLUTION|>--- conflicted
+++ resolved
@@ -68,13 +68,8 @@
   cost: 7500
   recipeUnlocks:
   - ClothingShoesBootsMagSci
-<<<<<<< HEAD
   - ClothingShoesBootsMagAdv # Frontier
-
-# Tier 2
-=======
   - ClothingShoesBootsMoon
->>>>>>> 6829630d
 
 - type: technology
   id: AnomalyCoreHarnessing
