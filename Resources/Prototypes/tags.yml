- type: Tag
  id: AirAlarm

- type: Tag
  id: AirAlarmElectronics
  
- type: Tag
  id: Airlock

- type: Tag
  id: AirSensor

- type: Tag
  id: Ambrosia

- type: Tag
  id: AppraisalTool

- type: Tag
  id: ArtifactFragment

- type: Tag
  id: Arrow

- type: Tag
  id: ATVKeys

- type: Tag
  id: Baguette

- type: Tag
  id: Balloon

- type: Tag
  id: BaseballBat

- type: Tag
  id: BBQsauce

- type: Tag
  id: Bee

- type: Tag
  id: BikeHorn

- type: Tag
  id: Bloodpack

- type: Tag
  id: BodyBag

- type: Tag
  id: Book

- type: Tag
  id: BorgArm

- type: Tag
  id: BorgEngineerHead

- type: Tag
  id: BorgEngineerLArm

- type: Tag
  id: BorgEngineerLLeg

- type: Tag
  id: BorgEngineerRArm

- type: Tag
  id: BorgEngineerRLeg

- type: Tag
  id: BorgEngineerTorso

- type: Tag
  id: BorgGenericHead

- type: Tag
  id: BorgGenericLArm

- type: Tag
  id: BorgGenericLLeg

- type: Tag
  id: BorgGenericRArm

- type: Tag
  id: BorgGenericRLeg

- type: Tag
  id: BorgGenericTorso

- type: Tag
  id: BorgHead

- type: Tag
  id: BorgJanitorHead

- type: Tag
  id: BorgJanitorLLeg

- type: Tag
  id: BorgJanitorRLeg

- type: Tag
  id: BorgJanitorTorso

- type: Tag
  id: BorgLeg

- type: Tag
  id: BorgMedicalHead

- type: Tag
  id: BorgMedicalLArm

- type: Tag
  id: BorgMedicalLLeg

- type: Tag
  id: BorgMedicalRArm

- type: Tag
  id: BorgMedicalRLeg

- type: Tag
  id: BorgMedicalTorso

- type: Tag
  id: BorgMiningHead

- type: Tag
  id: BorgMiningLArm

- type: Tag
  id: BorgMiningLLeg

- type: Tag
  id: BorgMiningRArm

- type: Tag
  id: BorgMiningRLeg

- type: Tag
  id: BorgMiningTorso

- type: Tag
  id: BorgModuleCargo

- type: Tag
  id: BorgModuleEngineering

- type: Tag
  id: BorgModuleGeneric

- type: Tag
  id: BorgModuleJanitor

- type: Tag
  id: BorgModuleMedical

- type: Tag
  id: BorgModuleService

- type: Tag
  id: BorgServiceHead

- type: Tag
  id: BorgServiceLArm

- type: Tag
  id: BorgServiceLLeg

- type: Tag
  id: BorgServiceRArm

- type: Tag
  id: BorgServiceRLeg

- type: Tag
  id: BorgServiceTorso

- type: Tag
  id: BotanyHatchet

- type: Tag
  id: BotanyHoe

- type: Tag
  id: BotanyShovel

- type: Tag
  id: Bottle

- type: Tag
  id: BoxHug

- type: Tag
  id: BrassInstrument

- type: Tag
  id: Bread

- type: Tag
  id: Briefcase

- type: Tag
  id: Brutepack

- type: Tag
  id: Bucket

- type: Tag
  id: BulletFoam

- type: Tag
  id: BypassInteractionRangeChecks

- type: Tag
  id: CableCoil

- type: Tag
  id: CapacitorStockPart

- type: Tag
  id: Carrot

- type: Tag
  id: CarrotFries

- type: Tag
  id: Carpet

- type: Tag
  id: CanPilot

- type: Tag
  id: CannotSuicide

- type: Tag
  id: CaptainSabre

- type: Tag
  id: Carp

- type: Tag
  id: Cartridge

- type: Tag
  id: CartridgeAntiMateriel

- type: Tag
  id: CartridgeCap

- type: Tag
  id: CartridgeCaselessRifle

- type: Tag
  id: CartridgeCHIMP

- type: Tag
  id: CartridgeHeavyRifle

- type: Tag
  id: CartridgeLightRifle

- type: Tag
  id: CartridgeMagnum

- type: Tag
  id: CartridgePistol

- type: Tag
  id: CartridgeRifle

- type: Tag
  id: CartridgeRocket

# Allows you to walk over tile entities such as lava without steptrigger
- type: Tag
  id: Catwalk

- type: Tag
  id: Chicken

- type: Tag
  id: Cigarette

- type: Tag
  id: CigFilter

- type: Tag
  id: CigPack

- type: Tag
  id: ClothMade

- type: Tag
  id: ClownMask

- type: Tag
  id: ClownRecorder

- type: Tag
  id: ClownRubberStamp

- type: Tag
  id: ClownShoes

- type: Tag
  id: CluwneHorn

- type: Tag #Ohioans die happy
  id: Corn

- type: Tag
  id: Coldsauce

- type: Tag
  id: Cow

- type: Tag
  id: Crayon

- type: Tag
  id: CrayonBlack

- type: Tag
  id: CrayonBlue

- type: Tag
  id: CrayonGreen

- type: Tag
  id: CrayonOrange

- type: Tag
  id: CrayonPurple

- type: Tag
  id: CrayonRed

- type: Tag
  id: CrayonWhite

- type: Tag
  id: CrayonYellow

- type: Tag
  id: Crowbar

- type: Tag
  id: CrowbarRed

- type: Tag
  id: Cryobeaker

- type: Tag
  id: ConveyorAssembly

- type: Tag
  id: Cola

- type: Tag
  id: CombatKnife

- type: Tag
  id: ComputerTelevisionCircuitboard

- type: Tag
  id: CubanCarp

- type: Tag
  id: Debug

- type: Tag
  id: Dice

- type: Tag
  id: DiscreteHealthAnalyzer #So construction recipes don't eat medical PDAs

- type: Tag
  id: DockArrivals

- type: Tag
  id: DockCargo

- type: Tag
  id: DockEmergency

- type: Tag
  id: Document

- type: Tag
  id: DoorBumpOpener

- type: Tag
  id: DoorElectronics

- type: Tag
  id: DonkPocket

- type: Tag
  id: Donut

- type: Tag
  id: DrinkSpaceGlue

- type: Tag
  id: DroneUsable

- type: Tag
  id: Duck

- type: Tag
  id: Ectoplasm

- type: Tag
  id: Egg

- type: Tag
  id: EmagImmune

- type: Tag
  id: EmitterBolt

- type: Tag
  id: ExplosivePassable

- type: Tag
  id: Figurine

- type: Tag
  id: FireAlarm

- type: Tag
  id: FireAlarmElectronics

- type: Tag
  id: FireAxe

- type: Tag
  id: Flesh

- type: Tag
  id: WhitelistChameleon

- type: Tag
  id: FirelockElectronics

- type: Tag
  id: Flare

- type: Tag
  id: Flashlight

- type: Tag
  id: Flower

- type: Tag
  id: Folder

- type: Tag
  id: FoodSnack

- type: Tag
  id: FootstepSound

- type: Tag
  id: ForceableFollow

- type: Tag
  id: ForceFixRotations # fixrotations command WILL target this

- type: Tag
  id: ForceNoFixRotations # fixrotations command WON'T target this

- type: Tag
  id: Fruit

- type: Tag
  id: Galaxythistle

- type: Tag
  id: GasScrubber

- type: Tag
  id: GasVent

- type: Tag
  id: Gauze

- type: Tag
  id: GeigerCounter
  
- type: Tag
  id: GlassAirlock

- type: Tag
  id: GlassBeaker

- type: Tag
  id: GlassShard

- type: Tag
  id: Goat

- type: Tag
  id: Grenade

- type: Tag
  id: GuideEmbeded

- type: Tag
  id: Hamster

- type: Tag
  id: HamsterWearable

- type: Tag
  id: HamtrCentralControlModule

- type: Tag
  id: HamtrPeripheralsControlModule

- type: Tag
  id: HamtrLArm

- type: Tag
  id: HamtrLLeg

- type: Tag
  id: HamtrRLeg

- type: Tag
  id: HamtrRArm

- type: Tag
  id: Handcuffs

- type: Tag
  id: HappyHonk

- type: Tag
  id: Hardsuit # Prevent melee injectors that can't penetrate hardsuits from injecting the wearer (nettles)

- type: Tag
  id: Head

- type: Tag
  id: HelmetEVA

- type: Tag
  id: HideContextMenu

- type: Tag
  id: HideCorgi # corgi hide for crafting, not for making corgis invisible

- type: Tag
  id: HidesHair # for headwear.

- type: Tag
  id: HighRiskItem
  
- type: Tag
  id: HighSecDoor

- type: Tag
  id: Hoe

- type: Tag
  id: HolofanProjector

- type: Tag
  id: HolosignProjector

- type: Tag
  id: HonkerCentralControlModule

- type: Tag
  id: HonkerPeripheralsControlModule

- type: Tag
  id: HonkerTargetingControlModule

- type: Tag
  id: HonkerLArm

- type: Tag
  id: HonkerLLeg

- type: Tag
  id: HonkerRLeg

- type: Tag
  id: HonkerRArm

- type: Tag
  id: Hotsauce

- type: Tag #Drop this innate tool instead of deleting it.
  id: InnateDontDelete

- type: Tag
  id: Ingot

- type: Tag
  id: InstantDoAfters

- type: Tag
  id: IntercomElectronics

- type: Tag
  id: JanicartKeys

- type: Tag
  id: JawsOfLife

- type: Tag
  id: Katana

- type: Tag
  id: Kangaroo

- type: Tag
  id: Ketchup

- type: Tag
  id: KeyedInstrument

- type: Tag
  id: Knife

- type: Tag
  id: LavaBrig

- type: Tag
  id: Lemon

- type: Tag
  id: Lime

- type: Tag
  id: Machete

- type: Tag
  id: MacroBomb

- type: Tag
  id: MicroBomb

- type: Tag
  id: MimeBelt

- type: Tag
  id: MimeHappyHonk

# Magazines ordered by slot then caliber

- type: Tag
  id: MagazineCalico

- type: Tag
  id: MagazineCaselessRifle

- type: Tag
  id: MagazineHeavyRifle

- type: Tag
  id: MagazineHeavyRifleBox

- type: Tag
  id: MagazineLightRifle

- type: Tag
  id: MagazineLightRifleBox

- type: Tag
  id: MagazineLightRiflePan

- type: Tag
  id: MagazineMagnum

- type: Tag
  id: MagazinePistol

- type: Tag
  id: MagazinePistolCaselessRifle

- type: Tag
  id: MagazinePistolHighCapacity

- type: Tag
  id: MagazinePistolSubMachineGunTopMounted

- type: Tag
  id: MagazineRifle

- type: Tag
  id: MagazineShotgun

- type: Tag
  id: MagazineMagnumSubMachineGun

- type: Tag
  id: MagazinePistolSubMachineGun

- type: Tag
  id: MailingUnitElectronics

- type: Tag
  id: Matchstick

- type: Tag
  id: Meat

- type: Tag
  id: Medkit

- type: Tag
  id: Metal

- type: Tag
  id: MicrowaveMachineUnsafe

- type: Tag
  id: MicrowaveSelfUnsafe

- type: Tag
  id: MindTransferTarget

- type: Tag
  id: MonkeyCube

- type: Tag
  id: Mop

- type: Tag
  id: MopAdv

- type: Tag
  id: MopBasic

- type: Tag
  id: Mouse

- type: Tag
  id: Multitool


- type: Tag
  id: NoBlockAnchoring

- type: Tag
  id: NozzleBackTank

- type: Tag
  id: NukeOpsUplink

- type: Tag
  id: Ointment

- type: Tag
  id: Ore

- type: Tag
  id: Payload # for grenade/bomb crafting

- type: Tag
  id: PaintableAirlock

- type: Tag
  id: Pancake

- type: Tag
  id: PercussionInstrument

- type: Tag
  id: PetWearable

- type: Tag
  id: MonkeyWearable

- type: Tag
  id: Pickaxe

- type: Tag
  id: Pie

- type: Tag
  id: Pig

- type: Tag
  id: Pill

- type: Tag
  id: PillCanister

- type: Tag
  id: Pipe

- type: Tag
  id: Pizza

- type: Tag
  id: PlantAnalyzer

- type: Tag
  id: PlantBGone

- type: Tag
  id: PlantSampleTaker

- type: Tag
  id: PlasmaGlassShard

- type: Tag
  id: Plastic

- type: Tag
  id: Plunger

- type: Tag
  id: PlushieGhost

- type: Tag
  id: PlushieSharkBlue

- type: Tag
  id: PlushieSharkPink

- type: Tag
  id: PlushieSharkGrey

- type: Tag
  id: PowerCellSmall

- type: Tag
  id: Powerdrill

- type: Tag
  id: PrisonUniform

- type: Tag
  id: ProximitySensor

- type: Tag
  id: Radio

- type: Tag
  id: RawMaterial

- type: Tag
  id: RCDDeconstructWhitelist

# Give this to something that doesn't need any special recycler behavior and just needs deleting.
- type: Tag
  id: Recyclable

- type: Tag
  id: ReinforcedGlassShard

- type: Tag
  id: RipleyCentralControlModule

- type: Tag
  id: RipleyPeripheralsControlModule

- type: Tag
  id: RipleyLArm

- type: Tag
  id: RipleyLLeg

- type: Tag
  id: RipleyRLeg

- type: Tag
  id: RipleyRArm

- type: Tag
  id: RodMetal1

- type: Tag
  id: RollingPaper

- type: Tag
  id: SalvageExperiment

- type: Tag
  id: Screwdriver

- type: Tag
  id: SecBeltEquip

- type: Tag
  id: SecwayKeys

- type: Tag
  id: Sheet

- type: Tag
  id: ShellShotgun

- type: Tag
  id: Shiv

- type: Tag
  id: ShoesRequiredStepTriggerImmune

- type: Tag
  id: Shovel

- type: Tag
  id: Sidearm

- type: Tag
  id: SkeletonMotorcycleKeys

- type: Tag
  id: SmallMech

- type: Tag
  id: Smokable

- type: Tag
  id: Soap

- type: Tag
  id: SolarAssemblyPart

- type: Tag
  id: SolarTrackerElectronics

- type: Tag
  id: Soup

- type: Tag
  id: Spray

- type: Tag
  id: Spear

- type: Tag
  id: SpeedLoaderCap

- type: Tag
  id: SpeedLoaderMagnum

- type: Tag
  id: SpeedLoaderPistol

- type: Tag
  id: SpeedLoaderRifle

- type: Tag
  id: SpreaderIgnore

- type: Tag
  id: StringInstrument

- type: Tag
  id: StationMapElectronics

- type: Tag
  id: SubdermalImplant

- type: Tag
  id: SuitEVA

- type: Tag
  id: SurveillanceCameraMonitorCircuitboard

- type: Tag
  id: Syndicate

- type: Tag
  id: SyndicateSegwayKeys

- type: Tag
  id: Syringe

- type: Tag
  id: Spellbook

- type: Tag
  id: Taser

- type: Tag
  id: TabletopBoard

- type: Tag
  id: TabletopPiece

- type: Tag
  id: TimerBrigElectronics

- type: Tag
  id: TimerScreenElectronics

- type: Tag
  id: TimerSignalElectronics

- type: Tag
  id: Toolbox

- type: Tag
  id: Trash

- type: Tag
  id: TrashBag

- type: Tag
  id: Unstackable # To prevent things like atmos devices (filters etc) being stacked on one tile. See NoUnstackableInTile

- type: Tag
  id: UraniumGlassShard

- type: Tag
  id: VehicleKey

- type: Tag
  id: VimPilot

- type: Tag
  id: VoiceTrigger

- type: Tag
  id: Wall

- type: Tag
  id: WetFloorSign

- type: Tag
  id: WallmountGeneratorAPUElectronics

- type: Tag
  id: WallmountGeneratorElectronics

- type: Tag
  id: WallmountSubstationElectronics

- type: Tag
  id: WeaponPistolCHIMPUpgradeKit

- type: Tag
  id: Window

- type: Tag
  id: WizardWand # that evil vvizard vvand

- type: Tag
  id: WizardStaff

- type: Tag
  id: Wirecutter

- type: Tag
  id: Wooden # just like our atmos

- type: Tag
  id: WoodwindInstrument # even more like our atmos

- type: Tag
  id: Wrench

- type: Tag
  id: Wringer

- type: Tag
  id: Write

- type: Tag
  id: RifleStock

- type: Tag
<<<<<<< HEAD
  id: ModularReceiver
=======
  id: ModularReceiver

- type: Tag
  id: MindShield
>>>>>>> 535b013f
<|MERGE_RESOLUTION|>--- conflicted
+++ resolved
@@ -3,7 +3,7 @@
 
 - type: Tag
   id: AirAlarmElectronics
-  
+
 - type: Tag
   id: Airlock
 
@@ -493,7 +493,7 @@
 
 - type: Tag
   id: GeigerCounter
-  
+
 - type: Tag
   id: GlassAirlock
 
@@ -562,7 +562,7 @@
 
 - type: Tag
   id: HighRiskItem
-  
+
 - type: Tag
   id: HighSecDoor
 
@@ -1075,11 +1075,7 @@
   id: RifleStock
 
 - type: Tag
-<<<<<<< HEAD
   id: ModularReceiver
-=======
-  id: ModularReceiver
-
-- type: Tag
-  id: MindShield
->>>>>>> 535b013f
+
+- type: Tag
+  id: MindShield