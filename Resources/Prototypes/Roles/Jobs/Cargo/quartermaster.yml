- type: job
  id: Quartermaster
  name: job-name-qm
  description: job-description-qm
  playTimeTracker: JobQuartermaster
  setPreference: false # Frontier
  requirements:
    - !type:OverallPlaytimeRequirement
      time: 10800
  weight: 10
  startingGear: QuartermasterGear
  icon: "JobIconQuarterMaster"
  supervisors: job-supervisors-hire # Frontier
#  canBeAntag: false
  accessGroups: # Frontier
  - GeneralAccess # Frontier

- type: startingGear
  id: QuartermasterGear
  equipment:
    id: QuartermasterPDA
    ears: ClothingHeadsetQM
    belt: BoxFolderClipboard
<<<<<<< HEAD
    pocket1: AppraisalTool
=======
    pocket1: AppraisalTool
  storage:
    back:
    - Flash
>>>>>>> 5543689c
<|MERGE_RESOLUTION|>--- conflicted
+++ resolved
@@ -21,11 +21,7 @@
     id: QuartermasterPDA
     ears: ClothingHeadsetQM
     belt: BoxFolderClipboard
-<<<<<<< HEAD
-    pocket1: AppraisalTool
-=======
     pocket1: AppraisalTool
   storage:
     back:
-    - Flash
->>>>>>> 5543689c
+    - Flash