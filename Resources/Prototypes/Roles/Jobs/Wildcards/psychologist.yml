--- conflicted
+++ resolved
@@ -16,17 +16,6 @@
   id: PsychologistGear
   equipment:
     jumpsuit: ClothingUniformJumpsuitPsychologist
-<<<<<<< HEAD
-    back: ClothingBackpackPsychologistFilled # Frontier
     shoes: ClothingShoesLeather
     id: PsychologistPDA
-    ears: ClothingHeadsetMedical
-  innerClothingSkirt: ClothingUniformJumpsuitPsychologist
-  satchel: ClothingBackpackSatchelPsychologistFilled # Frontier
-  duffelbag: ClothingBackpackDuffelPsychologistFilled # Frontier
-  messenger: ClothingBackpackMessengerFilled # Frontier
-=======
-    shoes: ClothingShoesLeather
-    id: PsychologistPDA
-    ears: ClothingHeadsetMedical
->>>>>>> 13dbb95d
+    ears: ClothingHeadsetMedical