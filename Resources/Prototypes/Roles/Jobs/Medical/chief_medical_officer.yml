--- conflicted
+++ resolved
@@ -28,12 +28,4 @@
   equipment:
     id: CMOPDA
     ears: ClothingHeadsetCMO
-<<<<<<< HEAD
-    belt: ClothingBeltMedicalFilled
-  innerClothingSkirt: ClothingUniformJumpskirtCMO
-  satchel: ClothingBackpackSatchelCMOFilled
-  duffelbag: ClothingBackpackDuffelCMOFilled
-  messenger: ClothingBackpackMessengerCMOFilled # Frontier
-=======
-    belt: ClothingBeltMedicalFilled
->>>>>>> 13dbb95d
+    belt: ClothingBeltMedicalFilled