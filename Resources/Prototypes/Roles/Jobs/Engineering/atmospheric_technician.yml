- type: job
  id: AtmosphericTechnician
  name: job-name-atmostech
  description: job-description-atmostech
  playTimeTracker: JobAtmosphericTechnician
  setPreference: false # Frontier
  requirements:
    - !type:OverallPlaytimeRequirement
      time: 10800
  startingGear: AtmosphericTechnicianGear
  icon: "JobIconAtmosphericTechnician"
<<<<<<< HEAD
  supervisors: job-supervisors-hire # Frontier
  accessGroups: # Frontier
  - GeneralAccess # Frontier
=======
  supervisors: job-supervisors-ce
  access:
  - Maintenance
  - Engineering
  - External
  - Atmospherics
  special:
  - !type:GiveItemOnHolidaySpecial
    holiday: FirefighterDay
    prototype: FireAxe
>>>>>>> 7f8f1bfb

- type: startingGear
  id: AtmosphericTechnicianGear
  equipment:
    eyes: ClothingEyesGlassesMeson
    id: AtmosPDA
#    belt: ClothingBeltUtilityEngineering # Frontier - Moved to locker
    ears: ClothingHeadsetEngineering
  #storage:
    #back:
    #- Stuff<|MERGE_RESOLUTION|>--- conflicted
+++ resolved
@@ -9,22 +9,13 @@
       time: 10800
   startingGear: AtmosphericTechnicianGear
   icon: "JobIconAtmosphericTechnician"
-<<<<<<< HEAD
   supervisors: job-supervisors-hire # Frontier
   accessGroups: # Frontier
   - GeneralAccess # Frontier
-=======
-  supervisors: job-supervisors-ce
-  access:
-  - Maintenance
-  - Engineering
-  - External
-  - Atmospherics
   special:
   - !type:GiveItemOnHolidaySpecial
     holiday: FirefighterDay
     prototype: FireAxe
->>>>>>> 7f8f1bfb
 
 - type: startingGear
   id: AtmosphericTechnicianGear
