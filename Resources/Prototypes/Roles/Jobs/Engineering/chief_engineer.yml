- type: job
  id: ChiefEngineer
  name: job-name-ce
  description: job-description-ce
  playTimeTracker: JobChiefEngineer
  requirements:
    - !type:OverallPlaytimeRequirement
      time: 10800
  weight: 10
  startingGear: ChiefEngineerGear
  icon: "JobIconChiefEngineer"
#  requireAdminNotify: true
  supervisors: job-supervisors-hire # Frontier
#  canBeAntag: false
  accessGroups: # Frontier
  - GeneralAccess # Frontier
#  special:
#  - !type:AddImplantSpecial
#    implants: [ MindShieldImplant ]
#  - !type:AddComponentSpecial
#    components:
#      - type: CommandStaff

- type: startingGear
  id: ChiefEngineerGear
  equipment:
    id: CEPDA
    eyes: ClothingEyesGlassesMeson
    ears: ClothingHeadsetCE
<<<<<<< HEAD
#    belt: ClothingBeltUtilityEngineering # Frontier - Moved to locker
  innerClothingSkirt: ClothingUniformJumpskirtChiefEngineer
  satchel: ClothingBackpackSatchelChiefEngineerFilled
  duffelbag: ClothingBackpackDuffelChiefEngineerFilled
  messenger: ClothingBackpackMessengerChiefEngineerFilled # Frontier
=======
    belt: ClothingBeltUtilityEngineering
>>>>>>> 13dbb95d
<|MERGE_RESOLUTION|>--- conflicted
+++ resolved
@@ -27,12 +27,4 @@
     id: CEPDA
     eyes: ClothingEyesGlassesMeson
     ears: ClothingHeadsetCE
-<<<<<<< HEAD
-#    belt: ClothingBeltUtilityEngineering # Frontier - Moved to locker
-  innerClothingSkirt: ClothingUniformJumpskirtChiefEngineer
-  satchel: ClothingBackpackSatchelChiefEngineerFilled
-  duffelbag: ClothingBackpackDuffelChiefEngineerFilled
-  messenger: ClothingBackpackMessengerChiefEngineerFilled # Frontier
-=======
-    belt: ClothingBeltUtilityEngineering
->>>>>>> 13dbb95d
+#    belt: ClothingBeltUtilityEngineering