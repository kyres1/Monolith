--- conflicted
+++ resolved
@@ -81,7 +81,6 @@
 - type: roleLoadout
   id: JobLawyer
   groups:
-<<<<<<< HEAD
   - LawyerNFNeck # Frontier
   - LawyerNFJumpsuit # Frontier
   - ContractorBackpack
@@ -92,14 +91,6 @@
   - ContractorImplanter
   - ContractorFun
   - ContractorTrinkets
-=======
-  - LawyerNeck
-  - LawyerJumpsuit
-  - CommonBackpack
-  - Glasses
-  - Survival
-  - Trinkets
->>>>>>> 5543689c
 
 - type: roleLoadout
   id: JobChaplain
@@ -110,23 +101,16 @@
   - ChaplainJumpsuit
   - ContractorBackpack
   - ChaplainOuterClothing
-<<<<<<< HEAD
   - ContractorGlasses
   - ContractorBoxSurvival
   - ContractorEncryptionKey
   - ContractorImplanter
   - ContractorFun
   - ContractorTrinkets
-=======
-  - Glasses
-  - Survival
-  - Trinkets
->>>>>>> 5543689c
 
 - type: roleLoadout
   id: JobJanitor
   groups:
-<<<<<<< HEAD
   - JanitorNFHead # Frontier
   - JanitorNFJumpsuit # Frontier
   - JanitorNFGloves # Frontier
@@ -139,17 +123,7 @@
   - ContractorImplanter
   - ContractorFun
   - ContractorTrinkets
-=======
-  - JanitorHead
-  - JanitorJumpsuit
-  - JanitorGloves
-  - CommonBackpack
-  - JanitorOuterClothing
-  - Glasses
-  - Survival
-  - Trinkets
-  - JanitorPlunger
->>>>>>> 5543689c
+  - JanitorPlunger # FRONTIER MERGE: KEPT THIS
 
 - type: roleLoadout
   id: JobBotanist
