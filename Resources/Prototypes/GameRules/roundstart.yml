- type: entity
  id: BaseGameRule
  abstract: true
  noSpawn: true
  components:
  - type: GameRule

- type: entity
  id: DeathMatch31
  parent: BaseGameRule
  noSpawn: true
  components:
  - type: DeathMatchRule
    rewardSpawns:
    - id: HealingToolbox
    - id: ClothingOuterArmorBasicSlim
      orGroup: loot
    - id: ClothingHeadHelmetBasic
      orGroup: loot
    - id: SoapNT
      orGroup: loot
    - id: Bola
      orGroup: loot
    - id: Spear
      orGroup: loot
    - id: ClothingShoesGaloshes
      orGroup: loot
    - id: FoodPieBananaCream
      orGroup: loot
    - id: Stimpack
      orGroup: loot
  - type: KillCalloutRule
  - type: PointManager
  - type: RespawnDeadRule
  - type: RespawnTracker
    respawnDelay: 5

- type: entity
  id: InactivityTimeRestart
  parent: BaseGameRule
  noSpawn: true
  components:
  - type: InactivityRule
    inactivityMaxTime: 600
    roundEndDelay: 10

- type: entity
  id: MaxTimeRestart
  parent: BaseGameRule
  noSpawn: true
  components:
  - type: MaxTimeRestartRule
    roundMaxTime: 300
    roundEndDelay: 10

- type: entity
  id: Nukeops
  parent: BaseGameRule
  noSpawn: true
  components:
  - type: NukeopsRule
    faction: Syndicate
  - type: ThiefRule #the thieves come as an extension of another gamemode
    ruleChance: 0.5

- type: entity
  id: Pirates
  parent: BaseGameRule
  noSpawn: true
  components:
  - type: PiratesRule

- type: entity
  id: Traitor
  parent: BaseGameRule
  noSpawn: true
  components:
  - type: TraitorRule
  - type: ThiefRule #the thieves come as an extension of another gamemode
    ruleChance: 0.5

- type: entity
  id: Revolutionary
  parent: BaseGameRule
  noSpawn: true
  components:
  - type: RevolutionaryRule
  - type: ThiefRule #the thieves come as an extension of another gamemode
    ruleChance: 0.5

- type: entity
  id: Sandbox
  parent: BaseGameRule
  noSpawn: true
  components:
  - type: SandboxRule

- type: entity
  id: Secret
  parent: BaseGameRule
  noSpawn: true
  components:
  - type: SecretRule

- type: entity
  id: Zombie
  parent: BaseGameRule
  noSpawn: true
  components:
  - type: ZombieRule

# event schedulers
- type: entity
  id: BasicStationEventScheduler
  parent: BaseGameRule
  noSpawn: true
  components:
  - type: BasicStationEventScheduler

- type: entity
  id: RampingStationEventScheduler
  parent: BaseGameRule
  noSpawn: true
  components:
  - type: RampingStationEventScheduler

<<<<<<< HEAD
  # nf adventure stuff for now
- type: entity
  id: Adventure
  parent: BaseGameRule
  noSpawn: true
  components:
  - type: AdventureRule
=======
# variation passes
- type: entity
  id: BasicRoundstartVariation
  parent: BaseGameRule
  noSpawn: true
  components:
  - type: RoundstartStationVariationRule
    rules:
    - id: BasicPoweredLightVariationPass
    - id: BasicTrashVariationPass
    - id: SolidWallRustingVariationPass
    - id: ReinforcedWallRustingVariationPass
    - id: BasicPuddleMessVariationPass
      prob: 0.99
      orGroup: puddleMess
    - id: BloodbathPuddleMessVariationPass
      prob: 0.01
      orGroup: puddleMess
>>>>>>> 76823cc5
<|MERGE_RESOLUTION|>--- conflicted
+++ resolved
@@ -124,15 +124,6 @@
   components:
   - type: RampingStationEventScheduler
 
-<<<<<<< HEAD
-  # nf adventure stuff for now
-- type: entity
-  id: Adventure
-  parent: BaseGameRule
-  noSpawn: true
-  components:
-  - type: AdventureRule
-=======
 # variation passes
 - type: entity
   id: BasicRoundstartVariation
@@ -151,4 +142,11 @@
     - id: BloodbathPuddleMessVariationPass
       prob: 0.01
       orGroup: puddleMess
->>>>>>> 76823cc5
+
+  # nf adventure stuff for now
+- type: entity
+  id: Adventure
+  parent: BaseGameRule
+  noSpawn: true
+  components:
+  - type: AdventureRule