--- conflicted
+++ resolved
@@ -1,28 +1,19 @@
-﻿- type: entity
+- type: entity
   id: OrganReptilianStomach
   parent: OrganAnimalStomach
   noSpawn: true
   components:
   - type: Stomach
-<<<<<<< HEAD
     # specialDigestible:
     #   tags:
     #   - Fruit
+    #   - ReptilianFood
     #   - Meat
     #   - Pill
     #   - Crayon
     #   - Egg
     #   - Bread
-=======
-    specialDigestible:
-      tags:
-      - Fruit
-      - ReptilianFood
-      - Meat
-      - Pill
-      - Crayon
-      - Paper
->>>>>>> 694ae001
+    #   - Paper
   - type: SolutionContainerManager
     solutions:
       stomach:
