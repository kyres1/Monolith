--- conflicted
+++ resolved
@@ -75,13 +75,8 @@
   gasMolesVisible: 2
   gasVisbilityFactor: 3.5
   color: 56941E
-<<<<<<< HEAD
-  reagent: Miasma
-  pricePerMole: .1
-=======
   reagent: Ammonia
   pricePerMole: 0.15
->>>>>>> dfbf47c3
 
 - type: gas
   id: 7
@@ -104,8 +99,4 @@
   gasMolesVisible: 0.6
   color: 3a758c
   reagent: Frezon
-<<<<<<< HEAD
-  pricePerMole: 5
-=======
-  pricePerMole: 0.3
->>>>>>> dfbf47c3
+  pricePerMole: 5