<<<<<<< HEAD
# Frontier - these cause startup issues due to nonexistent NoiseDunGen
# This file comes from this PR:
# https://github.com/space-wizards/space-station-14/commit/bf79acd127483d64f96dc23f2e64c74ceb84303d
# but then i dont see any of the CS code so bad merge i guess
=======
- type: weightedRandom
  id: AsteroidOre
  weights:
    OreIron: 1.0
    OreQuartz: 1.0
    OreCoal: 1.0
    OreSalt: 1.0
    OreGold: 0.25
    OreSilver: 0.25
    OrePlasma: 0.15
    OreUranium: 0.15
    OreArtifactFragment: 0.15
>>>>>>> 694ae001

#- type: weightedRandom
#  id: AsteroidOre
#  weights:
#    OreIron: 1.0
#    OreQuartz: 1.0
#    OreCoal: 1.0
#    OreGold: 0.25
#    OreSilver: 0.25
#    OrePlasma: 0.15
#    OreUranium: 0.15
#
## Large asteroids, typically 1
#- type: dungeonConfig
#  id: BlobAsteroid
#  # Floor generation
#  generator: !type:NoiseDunGen
#    tileCap: 1500
#    capStd: 32
#    iterations: 3
#    layers:
#      - tile: FloorAsteroidSand
#        threshold: 0.30
#        noise:
#          frequency: 0.020
#          noiseType: OpenSimplex2
#          fractalType: FBm
#          octaves: 2
#          lacunarity: 2
#  # Everything else
#  postGeneration:
#    # Generate biome
#    - !type:BiomePostGen
#      biomeTemplate: Asteroid
#
#    # Generate ore veins
#    - !type:MarkerLayerPostGen
#      markerTemplate: AsteroidOre
#
## Multiple smaller asteroids
## This is a pain so we generate fewer tiles
#- type: dungeonConfig
#  id: ClusterAsteroid
#  # Floor generation
#  generator: !type:NoiseDunGen
#    tileCap: 1000
#    capStd: 32
#    layers:
#      - tile: FloorAsteroidSand
#        threshold: 0.10
#        noise:
#          frequency: 0.130
#          noiseType: OpenSimplex2
#          fractalType: FBm
#          octaves: 2
#          lacunarity: 2
#  # Everything else
#  postGeneration:
#    # Generate biome
#    - !type:BiomePostGen
#      biomeTemplate: Asteroid
#
#    # Generate ore veins
#    - !type:MarkerLayerPostGen
#      markerTemplate: AsteroidOre
#
## Long and spindly, less smooth than blob
#- type: dungeonConfig
#  id: SpindlyAsteroid
#  # Floor generation
#  generator: !type:NoiseDunGen
#    tileCap: 1500
#    capStd: 32
#    layers:
#      - tile: FloorAsteroidSand
#        threshold: -0.50
#        noise:
#          frequency: 0.055
#          noiseType: Cellular
#          fractalType: FBm
#          octaves: 3
#          lacunarity: 2
#          cellularDistanceFunction: Euclidean
#  postGeneration:
#    # Generate biome
#    - !type:BiomePostGen
#      biomeTemplate: Asteroid
#
#    # Generate ore veins
#    - !type:MarkerLayerPostGen
#      markerTemplate: AsteroidOre
#
## Lots of holes in it
#- type: dungeonConfig
#  id: SwissCheeseAsteroid
#  # Floor generation
#  generator: !type:NoiseDunGen
#    tileCap: 1500
#    capStd: 32
#    layers:
#      - tile: FloorAsteroidSand
#        threshold: -0.10
#        noise:
#          frequency: 0.155
#          noiseType: OpenSimplex2
#          fractalType: FBm
#          octaves: 2
#          lacunarity: 2
#  # Everything else
#  postGeneration:
#    # Generate biome
#    - !type:BiomePostGen
#      biomeTemplate: Asteroid
#
#    # Generate ore veins
#    - !type:MarkerLayerPostGen
#      markerTemplate: AsteroidOre<|MERGE_RESOLUTION|>--- conflicted
+++ resolved
@@ -1,22 +1,7 @@
-<<<<<<< HEAD
 # Frontier - these cause startup issues due to nonexistent NoiseDunGen
 # This file comes from this PR:
 # https://github.com/space-wizards/space-station-14/commit/bf79acd127483d64f96dc23f2e64c74ceb84303d
 # but then i dont see any of the CS code so bad merge i guess
-=======
-- type: weightedRandom
-  id: AsteroidOre
-  weights:
-    OreIron: 1.0
-    OreQuartz: 1.0
-    OreCoal: 1.0
-    OreSalt: 1.0
-    OreGold: 0.25
-    OreSilver: 0.25
-    OrePlasma: 0.15
-    OreUranium: 0.15
-    OreArtifactFragment: 0.15
->>>>>>> 694ae001
 
 #- type: weightedRandom
 #  id: AsteroidOre
@@ -24,10 +9,12 @@
 #    OreIron: 1.0
 #    OreQuartz: 1.0
 #    OreCoal: 1.0
+#    OreSalt: 1.0
 #    OreGold: 0.25
 #    OreSilver: 0.25
 #    OrePlasma: 0.15
 #    OreUranium: 0.15
+#    OreArtifactFragment: 0.15
 #
 ## Large asteroids, typically 1
 #- type: dungeonConfig
