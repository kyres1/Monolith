- type: salvageFaction
<<<<<<< HEAD
  id: Xenos # Frontier
  cost: 3
  groups:
  - entries:
    - id: MobXenoBurrowerExpeditions # Frontier
      amount: 2
      maxAmount: 3
    - id: MobXenoDroneExpeditions # Frontier
      amount: 1
  - entries:
    - id: MobXenoPraetorianExpeditions # Frontier
      amount: 1
      maxAmount: 2
    prob: 0.5
  - entries:
    - id: MobXenoDroneExpeditions # Frontier
      amount: 0
      maxAmount: 2
    prob: 0.25
  - entries:
    - id: WeaponTurretXeno
      amount: 3
    prob: 0.25
  - entries:
      - id: MobXenoSpitterExpeditions # Frontier
        amount: 2
    prob: 0.25
  - entries:
    - id: MobXenoRavagerExpeditions # Frontier
      amount: 1
    prob: 0.1
  - entries: # Frontier
    - id: MobXenoRunnerExpeditions # Frontier
      amount: 3 # Frontier
    prob: 0.05 # Frontier
#  - entries:
#    - id: MobXenoRouny
#      amount: 1
#    prob: 0.001
  configs:
    DefenseStructure: XenoWardingTower
    Mining: Xenos # Frontier
    Megafauna: MobXenoQueenDungeon # Frontier

- type: salvageFaction
  id: Carp
  cost: 1
  groups:
  - entries:
    - id: MobCarpExpeditions # Frontier
      amount: 1
      maxAmount: 4
  - entries:
    - id: MobCarpMagicExpeditions # Frontier
      amount: 1
      maxAmount: 3
    prob: 0.1
  - entries:
    - id: MobSharkExpeditions # Frontier
      amount: 1
      maxAmount: 2
    prob: 0.1
  - entries: # Frontier
    - id: MobCarpHoloExpeditions # Frontier
      amount: 1 # Frontier
      maxAmount: 1 # Frontier
    prob: 0.05 # Frontier
  - entries:
    - id: MobCarpRainbowExpeditions # Frontier
      amount: 1
      maxAmount: 1
    prob: 0.05
=======
  id: Xenos
  desc: salvage-faction-xenos
  entries:
    - proto: MobXeno
    - proto: MobXenoDrone
      cost: 2
    - proto: MobXenoPraetorian
      cost: 5
      prob: 0.1
    - proto: MobXenoQueen
      cost: 10
      prob: 0.02
    - proto: MobXenoRavager
      cost: 5
    - proto: MobXenoRouny
      cost: 3
      prob: 0.02
    - proto: MobXenoSpitter
    - proto: WeaponTurretXeno
      prob: 0.1
  configs:
    DefenseStructure: XenoWardingTower
    Megafauna: MobXenoQueen

- type: salvageFaction
  id: Carps
  desc: salvage-faction-carps
  entries:
    - proto: MobCarpDungeon
    # These do too much damage for salvage, need nerfs
    #- proto: MobCarpHolo
    #  cost: 5
    #  prob: 0.1
    #- proto: MobCarpMagic
    #  cost: 5
    #  prob: 0.1
    - proto: MobCarpRainbow # carp version of rouny...
      cost: 3
      prob: 0.05
    - proto: MobDragonDungeon
      cost: 10
      prob: 0.02
>>>>>>> 9a68cf0b
  configs:
    DefenseStructure: CarpStatue
    Mining: Carp
    Megafauna: MobDragonDungeon

# Frontier (everything below)
- type: salvageFaction
  id: Syndicate
  cost: 8
  groups:
  - entries:
    - id: SpawnMobSyndicateNavalDeckhand
      amount: 2
      maxAmount: 3
    - id: SpawnMobSyndicateNavalEngineer
      amount: 1
  - entries:
    - id: SpawnMobSyndicateNavalSaboteur
      amount: 1
      maxAmount: 2
    prob: 0.5
  - entries:
    - id: SpawnMobSyndicateNavalMedic
      amount: 1
      maxAmount: 2
    prob: 0.25
  - entries:
    - id: WeaponTurretSyndicate
      amount: 1
    prob: 0.25
  - entries:
      - id: SpawnMobSyndicateNavalOperator
        amount: 1
    prob: 0.25
  - entries:
    - id: SpawnMobSyndicateNavalCaptain
      amount: 1
    prob: 0.1
  - entries:
    - id: SpawnMobSyndicateNavalHorror
      amount: 0
      maxAmount: 1
    prob: 0.001
  configs:
    DefenseStructure: CybersunDataMiner
    Mining: Syndicate
    Megafauna: MobSyndicateNavalCommanderA

- type: salvageFaction
  id: Cultists
  cost: 7
  groups:
  - entries:
    - id: SpawnMobBloodCultLeech
      amount: 2
      maxAmount: 3
    - id: SpawnMobBloodCultistZealotRanged
      amount: 1
  - entries:
    - id: SpawnMobBloodCultistZealotMelee
      amount: 1
      maxAmount: 3
    prob: 0.5
  - entries:
    - id: SpawnMobBloodCultistCaster
      amount: 1
      maxAmount: 2
    prob: 0.25
  - entries:
    - id: BloodCultTurret
      amount: 1
    - id: SpawnMobBloodCultistZealotRanged
      amount: 1
    prob: 0.25
  - entries:
      - id: SpawnMobBloodCultistAcolyte
        amount: 1
    prob: 0.25
  - entries:
    - id: SpawnMobBloodCultistPriest
      amount: 1
    prob: 0.1
  - entries:
    - id: SpawnMobBloodCultistJanitor
      amount: 1
    - id: SpawnMobBloodCultistZealotMelee
      amount: 1
    prob: 0.05
  configs:
    DefenseStructure: BloodCollector
    Mining: Cultists
    Megafauna: MobBloodCultistAscended

- type: salvageFaction
  id: Flesh
  cost: 1
  groups:
  - entries:
    - id: SpawnMobAberrantFleshExpeditions
      amount: 1
      maxAmount: 3
    - id: SpawnMobAberrantFleshExpeditions
      amount: 1
      maxAmount: 3
    prob: 0.5
  - entries:
    - id: SpawnMobAberrantFleshExpeditions
      amount: 1
      maxAmount: 3
    - id: SpawnMobAberrantFleshExpeditions
      amount: 1
      maxAmount: 3
    prob: 0.25
  - entries:
    - id: SpawnMobAberrantFleshExpeditions
      amount: 1
      maxAmount: 3
    - id: SpawnMobAberrantFleshExpeditions
      amount: 1
      maxAmount: 3
    prob: 0.25
  - entries:
    - id: SpawnMobAberrantFleshExpeditions
      amount: 2
      maxAmount: 4
    - id: SpawnMobAberrantFleshExpeditions
      amount: 2
      maxAmount: 4
    prob: 0.1
  configs:
    DefenseStructure: AberrantFleshDigestiveSack
    Mining: Flesh
    Megafauna: MobHorrorExpeditions

- type: salvageFaction
  id: Argocytes
  cost: 4
  groups:
  - entries:
    - id: SpawnMobArgocyteTiny
      amount: 3
      maxAmount: 5
  - entries:
    - id: SpawnMobArgocyteSmall
      amount: 1
      maxAmount: 2
    prob: 0.5
  - entries:
    - id: SpawnMobArgocyteSmall
      amount: 1
      maxAmount: 2
    - id: SpawnMobArgocyteSmall
      amount: 1
      maxAmount: 2
    prob: 0.25
  - entries:
    - id: MobArgocyteGliderExpeditions
      amount: 3
    prob: 0.25
  - entries:
      - id: SpawnMobArgocyteMedium
        amount: 2
    prob: 0.25
  - entries:
    - id: SpawnMobArgocyteBig
      amount: 1
    prob: 0.1
  - entries:
    - id: MobArgocyteCrawlerExpeditions
      amount: 3
      maxAmount: 4
    prob: 0.001
  configs:
    DefenseStructure: ArgocyteEgg
    Mining: Argocytes
    Megafauna: MobArgocyteLeviathingExpeditions

- type: salvageFaction
  id: Dinosaurs
  cost: 3
  groups:
  - entries:
    - id: SpawnMobDinosaurSmall
      amount: 1
      maxAmount: 2
    - id: SpawnMobDinosaurSmall
      amount: 1
      maxAmount: 2
    prob: 0.25
  - entries:
    - id: MobDinosaurDiloExpeditions
      amount: 3
    prob: 0.25
  - entries:
      - id: SpawnMobDinosaurMedium
        amount: 2
    prob: 0.25
  - entries:
    - id: SpawnMobDinosaurBig
      amount: 1
    prob: 0.1
  - entries:
    - id: MobDinosaurDiloExpeditions
      amount: 5
      maxAmount: 6
    prob: 0.001
  - entries:
    - id: MobDinosaurRaptorExpeditions
      amount: 3
      maxAmount: 4
    prob: 0.001
  configs:
    DefenseStructure: DinosaurEgg
    Mining: Dinosaurs
    Megafauna: MobDinosaurTrexExpeditions

- type: salvageFaction
  id: Mercenaries
  cost: 6
  groups:
  - entries:
    - id: SpawnMobMercenaryT1
      amount: 1
      maxAmount: 2
  - entries:
    - id: SpawnMobMercenaryT1
      amount: 2
      maxAmount: 4
    prob: 0.75
  - entries:
    - id: SpawnMobMercenaryT2
      amount: 1
      maxAmount: 2
    prob: 0.5
  - entries:
    - id: SpawnMobMercenaryT2
      amount: 2
      maxAmount: 3
    prob: 0.25
  - entries:
    - id: SpawnMobMercenaryT1
      amount: 1
    prob: 0.3
  - entries:
    - id: SpawnMobMercenaryT2
      amount: 1
    prob: 0.25
  - entries:
    - id: SpawnMobMercenaryT3
      amount: 1
    prob: 0.1
  - entries:
    - id: MobMercenarySoldierNovalite
      amount: 2
      maxAmount: 4
    prob: 0.05
  configs:
    DefenseStructure: MercenaryCounterfeitCache
    Mining: Mercenaries
    Megafauna: MobMercenaryCaptain

- type: salvageFaction
  id: Explorers
  cost: 3
  groups:
  - entries:
    - id: SpawnMobExplorerT1
      amount: 1
      maxAmount: 2
  - entries:
    - id: SpawnMobExplorerT1
      amount: 2
      maxAmount: 4
    prob: 0.75
  - entries:
    - id: SpawnMobExplorerT2
      amount: 1
      maxAmount: 2
    prob: 0.5
  - entries:
    - id: SpawnMobExplorerT2
      amount: 2
      maxAmount: 3
    prob: 0.25
  - entries:
    - id: SpawnMobExplorerT1
      amount: 1
    prob: 0.3
  - entries:
    - id: SpawnMobExplorerT2
      amount: 1
    prob: 0.25
  - entries:
    - id: SpawnMobExplorerT3
      amount: 1
    prob: 0.1
  - entries:
    - id: MobExplorerHauler
      amount: 1
    prob: 0.1
  - entries:
    - id: MobExplorerMeleeT1
      amount: 2
      maxAmount: 4
    prob: 0.05
  configs:
    DefenseStructure: ExplorersLootRadar
    Mining: Explorers
    Megafauna: MobExplorerBoss

- type: salvageFaction
  id: Silicons
  cost: 6
  groups:
  - entries:
    - id: SpawnMobRogueScapT1
      amount: 2
      maxAmount: 3
    - id: SpawnMobRogueDronesT1
      amount: 1
    prob: 1.00
  - entries:
    - id: SpawnMobRogueScapT1
      amount: 2
      maxAmount: 4
    - id: SpawnMobRogueDronesT1
      amount: 1
      maxAmount: 2
    prob: 0.75
  - entries:
    - id: SpawnMobRogueSiliconsT2
      amount: 1
      maxAmount: 2
    - id: SpawnMobRogueDronesT1
      amount: 1
    prob: 0.5
  - entries:
    - id: SpawnMobRogueSiliconsT2
      amount: 2
      maxAmount: 3
    prob: 0.5
  - entries:
    - id: SpawnMobRogueSiliconsT2
      amount: 3
      maxAmount: 4
    - id: SpawnMobRogueSiliconsT3
      amount: 1
    prob: 0.25
  - entries:
    - id: MobRogueSiliconScrapFlayer
      amount: 1
    prob: 0.3
  - entries:
    - id: SpawnMobRogueSiliconsT2
      amount: 1
    prob: 0.25
  - entries:
    - id: SpawnMobRogueSiliconsT3
      amount: 1
    prob: 0.1
  - entries:
    - id: SpawnMobRogueSiliconsT3
      amount: 2
    prob: 0.01
  - entries:
    - id: MobRogueSiliconScrapFlayer
      amount: 3
      maxAmount: 5
    prob: 0.05
  configs:
    DefenseStructure: RogueAiNode
    Mining: Silicons
    Megafauna: MobRogueSiliconBoss

- type: salvageFaction
  id: Punks
  cost: 5
  groups:
  - entries:
    - id: SpawnMobPunkMelee
      amount: 1
      maxAmount: 3
    - id: SpawnMobPunkMelee
      amount: 1
  - entries:
    - id: SpawnMobPunkRanged
      amount: 1
      maxAmount: 1
    prob: 0.5
  - entries:
    - id: SpawnMobPunkRanged
      amount: 1
      maxAmount: 2
    prob: 0.25
  - entries:
    - id: SpawnMobPunkMelee
      amount: 3
      maxAmount: 6
    prob: 0.1
  configs:
    DefenseStructure: PunkPartySupplies
    Mining: Punks
    Megafauna: MobPunkGangerArmoredElite<|MERGE_RESOLUTION|>--- conflicted
+++ resolved
@@ -1,121 +1,52 @@
-- type: salvageFaction
-<<<<<<< HEAD
-  id: Xenos # Frontier
-  cost: 3
-  groups:
-  - entries:
-    - id: MobXenoBurrowerExpeditions # Frontier
-      amount: 2
-      maxAmount: 3
-    - id: MobXenoDroneExpeditions # Frontier
-      amount: 1
-  - entries:
-    - id: MobXenoPraetorianExpeditions # Frontier
-      amount: 1
-      maxAmount: 2
-    prob: 0.5
-  - entries:
-    - id: MobXenoDroneExpeditions # Frontier
-      amount: 0
-      maxAmount: 2
-    prob: 0.25
-  - entries:
-    - id: WeaponTurretXeno
-      amount: 3
-    prob: 0.25
-  - entries:
-      - id: MobXenoSpitterExpeditions # Frontier
-        amount: 2
-    prob: 0.25
-  - entries:
-    - id: MobXenoRavagerExpeditions # Frontier
-      amount: 1
-    prob: 0.1
-  - entries: # Frontier
-    - id: MobXenoRunnerExpeditions # Frontier
-      amount: 3 # Frontier
-    prob: 0.05 # Frontier
-#  - entries:
-#    - id: MobXenoRouny
-#      amount: 1
-#    prob: 0.001
+# FRONTIER MERGE: these values are probably hot garbage and need revision.
+- type: salvageFaction
+  id: Xenos
+  desc: salvage-faction-xenos
+  entries:
+    # Frontier: edit table for Frontier-specific expedition enemies
+    - proto: MobXenoBurrowerExpeditions
+    - proto: MobXenoDroneExpeditions
+      cost: 2
+    - proto: MobXenoPraetorianExpeditions
+      cost: 5
+      prob: 0.1
+    - proto: MobXenoQueen
+      cost: 10
+      prob: 0.02
+    - proto: MobXenoRavagerExpeditions
+      cost: 5
+    # - proto: MobXenoRouny
+    #   cost: 3
+    #   prob: 0.02
+    - proto: MobXenoRunnerExpeditions
+    - proto: MobXenoSpitterExpeditions
+    - proto: WeaponTurretXeno
+      prob: 0.1
+  # End Frontier: edit table for Frontier-specific expedition enemies
   configs:
     DefenseStructure: XenoWardingTower
     Mining: Xenos # Frontier
     Megafauna: MobXenoQueenDungeon # Frontier
 
 - type: salvageFaction
-  id: Carp
-  cost: 1
-  groups:
-  - entries:
-    - id: MobCarpExpeditions # Frontier
-      amount: 1
-      maxAmount: 4
-  - entries:
-    - id: MobCarpMagicExpeditions # Frontier
-      amount: 1
-      maxAmount: 3
-    prob: 0.1
-  - entries:
-    - id: MobSharkExpeditions # Frontier
-      amount: 1
-      maxAmount: 2
-    prob: 0.1
-  - entries: # Frontier
-    - id: MobCarpHoloExpeditions # Frontier
-      amount: 1 # Frontier
-      maxAmount: 1 # Frontier
-    prob: 0.05 # Frontier
-  - entries:
-    - id: MobCarpRainbowExpeditions # Frontier
-      amount: 1
-      maxAmount: 1
-    prob: 0.05
-=======
-  id: Xenos
-  desc: salvage-faction-xenos
-  entries:
-    - proto: MobXeno
-    - proto: MobXenoDrone
-      cost: 2
-    - proto: MobXenoPraetorian
-      cost: 5
-      prob: 0.1
-    - proto: MobXenoQueen
-      cost: 10
-      prob: 0.02
-    - proto: MobXenoRavager
-      cost: 5
-    - proto: MobXenoRouny
-      cost: 3
-      prob: 0.02
-    - proto: MobXenoSpitter
-    - proto: WeaponTurretXeno
-      prob: 0.1
-  configs:
-    DefenseStructure: XenoWardingTower
-    Megafauna: MobXenoQueen
-
-- type: salvageFaction
   id: Carps
   desc: salvage-faction-carps
   entries:
-    - proto: MobCarpDungeon
-    # These do too much damage for salvage, need nerfs
-    #- proto: MobCarpHolo
-    #  cost: 5
-    #  prob: 0.1
-    #- proto: MobCarpMagic
-    #  cost: 5
-    #  prob: 0.1
-    - proto: MobCarpRainbow # carp version of rouny...
+    # Frontier: edit table for Frontier-specific expedition enemies
+    - proto: MobCarpExpeditions
+    - proto: MobCarpMagicExpeditions
+      cost: 2
+      prob: 0.1
+    - proto: MobSharkExpeditions # Frontier
+      cost: 5
+      prob: 0.1
+    - proto: MobCarpRainbowExpeditions
       cost: 3
       prob: 0.05
     - proto: MobDragonDungeon
       cost: 10
       prob: 0.02
->>>>>>> 9a68cf0b
+    # End Frontier: edit table for Frontier-specific expedition enemies
   configs:
     DefenseStructure: CarpStatue
     Mining: Carp
@@ -124,41 +55,27 @@
 # Frontier (everything below)
 - type: salvageFaction
   id: Syndicate
-  cost: 8
-  groups:
-  - entries:
-    - id: SpawnMobSyndicateNavalDeckhand
-      amount: 2
-      maxAmount: 3
-    - id: SpawnMobSyndicateNavalEngineer
-      amount: 1
-  - entries:
-    - id: SpawnMobSyndicateNavalSaboteur
-      amount: 1
-      maxAmount: 2
-    prob: 0.5
-  - entries:
-    - id: SpawnMobSyndicateNavalMedic
-      amount: 1
-      maxAmount: 2
-    prob: 0.25
-  - entries:
-    - id: WeaponTurretSyndicate
-      amount: 1
-    prob: 0.25
-  - entries:
-      - id: SpawnMobSyndicateNavalOperator
-        amount: 1
-    prob: 0.25
-  - entries:
-    - id: SpawnMobSyndicateNavalCaptain
-      amount: 1
-    prob: 0.1
-  - entries:
-    - id: SpawnMobSyndicateNavalHorror
-      amount: 0
-      maxAmount: 1
-    prob: 0.001
+  desc: salvage-faction-syndicate
+  entries:
+    - proto: SpawnMobSyndicateNavalDeckhand
+    - proto: SpawnMobSyndicateNavalEngineer
+    - proto: SpawnMobSyndicateNavalSaboteur
+      cost: 2
+      prob: 0.5
+    - proto: SpawnMobSyndicateNavalMedic
+      cost: 2
+      prob: 0.25
+    - proto: WeaponTurretSyndicate
+      prob: 0.25
+    - proto: SpawnMobSyndicateNavalOperator
+      cost: 3
+      prob: 0.25
+    - proto: SpawnMobSyndicateNavalCaptain
+      cost: 5
+      prob: 0.1
+    - proto: SpawnMobSyndicateNavalHorror
+      cost: 10
+      prob: 0.001
   configs:
     DefenseStructure: CybersunDataMiner
     Mining: Syndicate
@@ -166,44 +83,31 @@
 
 - type: salvageFaction
   id: Cultists
-  cost: 7
-  groups:
-  - entries:
-    - id: SpawnMobBloodCultLeech
-      amount: 2
-      maxAmount: 3
-    - id: SpawnMobBloodCultistZealotRanged
-      amount: 1
-  - entries:
-    - id: SpawnMobBloodCultistZealotMelee
-      amount: 1
-      maxAmount: 3
-    prob: 0.5
-  - entries:
-    - id: SpawnMobBloodCultistCaster
-      amount: 1
-      maxAmount: 2
-    prob: 0.25
-  - entries:
-    - id: BloodCultTurret
-      amount: 1
-    - id: SpawnMobBloodCultistZealotRanged
-      amount: 1
-    prob: 0.25
-  - entries:
-      - id: SpawnMobBloodCultistAcolyte
-        amount: 1
-    prob: 0.25
-  - entries:
-    - id: SpawnMobBloodCultistPriest
-      amount: 1
-    prob: 0.1
-  - entries:
-    - id: SpawnMobBloodCultistJanitor
-      amount: 1
-    - id: SpawnMobBloodCultistZealotMelee
-      amount: 1
-    prob: 0.05
+  desc: salvage-faction-cultists
+  entries:
+    - proto: MobBloodCultLeech
+    - proto: MobBloodCultistZealotRanged
+      cost: 2
+      prob: 0.5
+    - proto: MobBloodCultistZealotMelee
+      prob: 0.5
+    - proto: MobBloodCultistCaster
+      cost: 3
+      prob: 0.25
+    - proto: BloodCultTurret
+      prob: 0.25
+    - proto: MobBloodCultistAcolyte
+      cost: 2
+      prob: 0.25
+    - proto: MobBloodCultistPriest
+      cost: 1
+      prob: 0.1
+    - proto: MobBloodCultistJanitor
+      cost: 2
+      prob: 0.05
+    - proto: MobBloodCultistAscended
+      cost: 2
+      prob: 0.05
   configs:
     DefenseStructure: BloodCollector
     Mining: Cultists
@@ -211,40 +115,33 @@
 
 - type: salvageFaction
   id: Flesh
-  cost: 1
-  groups:
-  - entries:
-    - id: SpawnMobAberrantFleshExpeditions
-      amount: 1
-      maxAmount: 3
-    - id: SpawnMobAberrantFleshExpeditions
-      amount: 1
-      maxAmount: 3
-    prob: 0.5
-  - entries:
-    - id: SpawnMobAberrantFleshExpeditions
-      amount: 1
-      maxAmount: 3
-    - id: SpawnMobAberrantFleshExpeditions
-      amount: 1
-      maxAmount: 3
-    prob: 0.25
-  - entries:
-    - id: SpawnMobAberrantFleshExpeditions
-      amount: 1
-      maxAmount: 3
-    - id: SpawnMobAberrantFleshExpeditions
-      amount: 1
-      maxAmount: 3
-    prob: 0.25
-  - entries:
-    - id: SpawnMobAberrantFleshExpeditions
-      amount: 2
-      maxAmount: 4
-    - id: SpawnMobAberrantFleshExpeditions
-      amount: 2
-      maxAmount: 4
-    prob: 0.1
+  desc: salvage-faction-flesh
+  entries:
+    - proto: MobFleshJaredExpeditions
+      cost: 1
+    - proto: MobFleshJaredOldExpeditions
+      cost: 1
+    - proto: MobFleshGolemExpeditions
+      cost: 2
+      prob: 0.5
+    - proto: MobFleshGolemAltExpeditions
+      cost: 2
+      prob: 0.5
+    - proto: MobFleshClampExpeditions
+      cost: 2
+      prob: 0.25
+    - proto: MobFleshClampOldExpeditions
+      cost: 2
+      prob: 0.25
+    - proto: MobFleshLoverExpeditions
+      cost: 3
+      prob: 0.1
+    - proto: MobFleshAssimilatedMiner
+      cost: 3
+      prob: 0.1
+    - proto: MobHorrorExpeditions
+      cost: 10
+      prob: 0.05
   configs:
     DefenseStructure: AberrantFleshDigestiveSack
     Mining: Flesh
@@ -252,42 +149,44 @@
 
 - type: salvageFaction
   id: Argocytes
-  cost: 4
-  groups:
-  - entries:
-    - id: SpawnMobArgocyteTiny
-      amount: 3
-      maxAmount: 5
-  - entries:
-    - id: SpawnMobArgocyteSmall
-      amount: 1
-      maxAmount: 2
-    prob: 0.5
-  - entries:
-    - id: SpawnMobArgocyteSmall
-      amount: 1
-      maxAmount: 2
-    - id: SpawnMobArgocyteSmall
-      amount: 1
-      maxAmount: 2
-    prob: 0.25
-  - entries:
-    - id: MobArgocyteGliderExpeditions
-      amount: 3
-    prob: 0.25
-  - entries:
-      - id: SpawnMobArgocyteMedium
-        amount: 2
-    prob: 0.25
-  - entries:
-    - id: SpawnMobArgocyteBig
-      amount: 1
-    prob: 0.1
-  - entries:
-    - id: MobArgocyteCrawlerExpeditions
-      amount: 3
-      maxAmount: 4
-    prob: 0.001
+  desc: salvage-faction-argocytes
+  entries:
+    - proto: MobArgocyteSlurvaExpeditions
+      cost: 0.5 # Oops, all sloorva
+      prob: 0.25
+    - proto: MobArgocyteBarrierExpeditions
+      cost: 1
+      prob: 0.5
+    - proto: MobArgocyteSkitterExpeditions
+      cost: 1
+      prob: 0.5
+    - proto: MobArgocyteSwiperExpeditions
+      cost: 1
+      prob: 0.5
+    - proto: MobArgocyteMolderExpeditions
+      cost: 2
+      prob: 0.5
+    - proto: MobArgocytePouncerExpeditions
+      cost: 2
+      prob: 0.5
+    - proto: MobArgocyteGliderExpeditions
+      cost: 3
+      prob: 0.5
+    - proto: MobArgocyteHarvesterExpeditions
+      cost: 3
+      prob: 0.5
+    - proto: MobArgocyteCrawlerExpeditions
+      cost: 2
+      prob: 0.5
+    - proto: MobArgocyteEnforcerExpeditions
+      cost: 3
+      prob: 0.25
+    - proto: MobArgocyteFounderExpeditions
+      cost: 5
+      prob: 0.05
+    - proto: MobArgocyteLeviathingExpeditions
+      cost: 10
+      prob: 0.01
   configs:
     DefenseStructure: ArgocyteEgg
     Mining: Argocytes
@@ -295,38 +194,38 @@
 
 - type: salvageFaction
   id: Dinosaurs
-  cost: 3
-  groups:
-  - entries:
-    - id: SpawnMobDinosaurSmall
-      amount: 1
-      maxAmount: 2
-    - id: SpawnMobDinosaurSmall
-      amount: 1
-      maxAmount: 2
-    prob: 0.25
-  - entries:
-    - id: MobDinosaurDiloExpeditions
-      amount: 3
-    prob: 0.25
-  - entries:
-      - id: SpawnMobDinosaurMedium
-        amount: 2
-    prob: 0.25
-  - entries:
-    - id: SpawnMobDinosaurBig
-      amount: 1
-    prob: 0.1
-  - entries:
-    - id: MobDinosaurDiloExpeditions
-      amount: 5
-      maxAmount: 6
-    prob: 0.001
-  - entries:
-    - id: MobDinosaurRaptorExpeditions
-      amount: 3
-      maxAmount: 4
-    prob: 0.001
+  desc: salvage-faction-dinosaurs
+  entries:
+    - proto: MobDinosaurCompyExpeditions
+      cost: 1
+      prob: 0.5
+    - proto: MobDinosaurDiloExpeditions
+      cost: 1
+      prob: 0.5
+    - proto: MobDinosaurRaptorExpeditions
+      cost: 2
+      prob: 0.5
+    - proto: MobDinosaurKentroExpeditions
+      cost: 3
+      prob: 0.5
+    - proto: MobDinosaurParaExpeditions
+      cost: 3
+      prob: 0.5
+    - proto: MobDinosaurTrikeExpeditions
+      cost: 3
+      prob: 0.5
+    - proto: MobDinosaurAnkiExpeditions
+      cost: 3
+      prob: 0.5
+    - proto: MobDinosaurStegoExpeditions
+      cost: 5
+      prob: 0.1
+    - proto: MobDinosaurSpinoExpeditions
+      cost: 5
+      prob: 0.1
+    - proto: MobDinosaurTrexExpeditions
+      cost: 10
+      prob: 0.1
   configs:
     DefenseStructure: DinosaurEgg
     Mining: Dinosaurs
@@ -334,44 +233,35 @@
 
 - type: salvageFaction
   id: Mercenaries
-  cost: 6
-  groups:
-  - entries:
-    - id: SpawnMobMercenaryT1
-      amount: 1
-      maxAmount: 2
-  - entries:
-    - id: SpawnMobMercenaryT1
-      amount: 2
-      maxAmount: 4
-    prob: 0.75
-  - entries:
-    - id: SpawnMobMercenaryT2
-      amount: 1
-      maxAmount: 2
-    prob: 0.5
-  - entries:
-    - id: SpawnMobMercenaryT2
-      amount: 2
-      maxAmount: 3
-    prob: 0.25
-  - entries:
-    - id: SpawnMobMercenaryT1
-      amount: 1
-    prob: 0.3
-  - entries:
-    - id: SpawnMobMercenaryT2
-      amount: 1
-    prob: 0.25
-  - entries:
-    - id: SpawnMobMercenaryT3
-      amount: 1
-    prob: 0.1
-  - entries:
-    - id: MobMercenarySoldierNovalite
-      amount: 2
-      maxAmount: 4
-    prob: 0.05
+  desc: salvage-faction-mercenaries
+  entries:
+    - proto: MobMercenarySoldierKnife
+      cost: 1
+      prob: 0.5
+    - proto: MobMercenarySoldierPistol
+      cost: 1
+      prob: 0.5
+    - proto: MobMercenarySoldierNovalite
+      cost: 2
+      prob: 0.5
+    - proto: MobMercenaryBreacherShotgun
+      cost: 3
+      prob: 0.25
+    - proto: MobMercenarySoldierRevolver
+      cost: 2
+      prob: 0.25
+    - proto: MobMercenaryBreacherMachete
+      cost: 2
+      prob: 0.25
+    - proto: MobMercenarySpecialistMedic
+      cost: 3
+      prob: 0.1
+    - proto: MobMercenarySpecialistAssault
+      cost: 3
+      prob: 0.25
+    - proto: MobMercenaryCaptain
+      cost: 10
+      prob: 0.05
   configs:
     DefenseStructure: MercenaryCounterfeitCache
     Mining: Mercenaries
@@ -379,48 +269,32 @@
 
 - type: salvageFaction
   id: Explorers
-  cost: 3
-  groups:
-  - entries:
-    - id: SpawnMobExplorerT1
-      amount: 1
-      maxAmount: 2
-  - entries:
-    - id: SpawnMobExplorerT1
-      amount: 2
-      maxAmount: 4
-    prob: 0.75
-  - entries:
-    - id: SpawnMobExplorerT2
-      amount: 1
-      maxAmount: 2
-    prob: 0.5
-  - entries:
-    - id: SpawnMobExplorerT2
-      amount: 2
-      maxAmount: 3
-    prob: 0.25
-  - entries:
-    - id: SpawnMobExplorerT1
-      amount: 1
-    prob: 0.3
-  - entries:
-    - id: SpawnMobExplorerT2
-      amount: 1
-    prob: 0.25
-  - entries:
-    - id: SpawnMobExplorerT3
-      amount: 1
-    prob: 0.1
-  - entries:
-    - id: MobExplorerHauler
-      amount: 1
-    prob: 0.1
-  - entries:
-    - id: MobExplorerMeleeT1
-      amount: 2
-      maxAmount: 4
-    prob: 0.05
+  desc: salvage-faction-explorers
+  entries:
+    - proto: MobExplorerMeleeT1
+      cost: 1
+      prob: 1
+    - proto: MobExplorerRangedT1
+      cost: 1
+      prob: 0.5
+    - proto: MobExplorerMeleeT2
+      cost: 2
+      prob: 0.75
+    - proto: MobExplorerRangedT2
+      cost: 2
+      prob: 0.375
+    - proto: MobExplorerMeleeT3
+      cost: 3
+      prob: 0.5
+    - proto: MobExplorerRangedT3
+      cost: 3
+      prob: 0.25
+    - proto: MobExplorerHauler
+      cost: 5
+      prob: 0.1
+    - proto: MobExplorerBoss
+      cost: 10
+      prob: 0.05
   configs:
     DefenseStructure: ExplorersLootRadar
     Mining: Explorers
@@ -428,63 +302,53 @@
 
 - type: salvageFaction
   id: Silicons
-  cost: 6
-  groups:
-  - entries:
-    - id: SpawnMobRogueScapT1
-      amount: 2
-      maxAmount: 3
-    - id: SpawnMobRogueDronesT1
-      amount: 1
-    prob: 1.00
-  - entries:
-    - id: SpawnMobRogueScapT1
-      amount: 2
-      maxAmount: 4
-    - id: SpawnMobRogueDronesT1
-      amount: 1
-      maxAmount: 2
-    prob: 0.75
-  - entries:
-    - id: SpawnMobRogueSiliconsT2
-      amount: 1
-      maxAmount: 2
-    - id: SpawnMobRogueDronesT1
-      amount: 1
-    prob: 0.5
-  - entries:
-    - id: SpawnMobRogueSiliconsT2
-      amount: 2
-      maxAmount: 3
-    prob: 0.5
-  - entries:
-    - id: SpawnMobRogueSiliconsT2
-      amount: 3
-      maxAmount: 4
-    - id: SpawnMobRogueSiliconsT3
-      amount: 1
-    prob: 0.25
-  - entries:
-    - id: MobRogueSiliconScrapFlayer
-      amount: 1
-    prob: 0.3
-  - entries:
-    - id: SpawnMobRogueSiliconsT2
-      amount: 1
-    prob: 0.25
-  - entries:
-    - id: SpawnMobRogueSiliconsT3
-      amount: 1
-    prob: 0.1
-  - entries:
-    - id: SpawnMobRogueSiliconsT3
-      amount: 2
-    prob: 0.01
-  - entries:
-    - id: MobRogueSiliconScrapFlayer
-      amount: 3
-      maxAmount: 5
-    prob: 0.05
+  desc: salvage-faction-silicons
+  entries:
+    - proto: MobRogueSiliconDroneLethals
+      cost: 1
+      prob: 0.5
+    - proto: MobRogueSiliconDroneNonLethals
+      cost: 1
+      prob: 0.5
+    - proto: MobRogueSiliconDroneScience
+      cost: 1
+      prob: 0.5
+    - proto: MobRogueSiliconScrap
+      cost: 1
+      prob: 0.5
+    - proto: MobRogueSiliconScrapThreads
+      cost: 1
+      prob: 0.5
+    - proto: MobRogueSiliconScrapThrusters
+      cost: 1
+      prob: 0.5
+    - proto: MobRogueSiliconScrapThrustersRanged
+      cost: 1
+      prob: 0.5
+    - proto: MobRogueSiliconScrapFlayer
+      cost: 1
+      prob: 0.05
+    - proto: MobRogueSiliconServo
+      cost: 2
+      prob: 0.5
+    - proto: MobRogueSiliconHerder
+      cost: 2
+      prob: 0.5
+    - proto: MobRogueSiliconHunter
+      cost: 2
+      prob: 0.5
+    - proto: MobRogueSiliconCatcher
+      cost: 2
+      prob: 0.5
+    - proto: MobRogueSiliconTesla
+      cost: 3
+      prob: 0.25
+    - proto: MobRogueSiliconGuardian
+      cost: 5
+      prob: 0.1
+    - proto: MobRogueSiliconBoss
+      cost: 10
+      prob: 0.05
   configs:
     DefenseStructure: RogueAiNode
     Mining: Silicons
@@ -492,29 +356,23 @@
 
 - type: salvageFaction
   id: Punks
-  cost: 5
-  groups:
-  - entries:
-    - id: SpawnMobPunkMelee
-      amount: 1
-      maxAmount: 3
-    - id: SpawnMobPunkMelee
-      amount: 1
-  - entries:
-    - id: SpawnMobPunkRanged
-      amount: 1
-      maxAmount: 1
-    prob: 0.5
-  - entries:
-    - id: SpawnMobPunkRanged
-      amount: 1
-      maxAmount: 2
-    prob: 0.25
-  - entries:
-    - id: SpawnMobPunkMelee
-      amount: 3
-      maxAmount: 6
-    prob: 0.1
+  desc: salvage-faction-punks
+  entries:
+    - proto: MobPunkGangerMelee
+      cost: 1
+      prob: 1
+    - proto: MobPunkGangerArmoredMelee
+      cost: 2
+      prob: 0.25
+    - proto: MobPunkGangerPistol
+      cost: 2
+      prob: 0.75
+    - proto: MobPunkGangerShotgun
+      cost: 3
+      prob: 0.25
+    - proto: MobPunkGangerArmoredElite
+      cost: 8
+      prob: 0.05
   configs:
     DefenseStructure: PunkPartySupplies
     Mining: Punks
