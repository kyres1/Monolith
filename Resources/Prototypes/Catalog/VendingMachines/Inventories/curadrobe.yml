--- conflicted
+++ resolved
@@ -13,10 +13,6 @@
     ClothingUniformJumpsuitLibrarian: 3
     ClothingUniformJumpskirtLibrarian: 3
     ClothingShoesBootsLaceup: 2
-<<<<<<< HEAD
 #    ClothingHeadsetService: 2 # Frontier
-=======
-    ClothingHeadsetService: 2
   contrabandInventory:
     ToyFigurineLibrarian: 1
->>>>>>> 7f8f1bfb
