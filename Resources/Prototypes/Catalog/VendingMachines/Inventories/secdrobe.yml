--- conflicted
+++ resolved
@@ -37,12 +37,8 @@
     ClothingHeadHatCowboyBlack: 1 # Frontier
     ClothingShoesBootsMagSecurity: 1 # Frontier
   contrabandInventory:
-<<<<<<< HEAD
     ClothingUniformJumpskirtOfLife: 1 # Frontier
-    ClothingMaskClownSecurity: 1
-=======
     ClothingMaskClownSecurity: 1
     ToyFigurineSecurity: 1
     ToyFigurineWarden: 1
-    ToyFigurineHeadOfSecurity: 1
->>>>>>> 7f8f1bfb
+    ToyFigurineHeadOfSecurity: 1