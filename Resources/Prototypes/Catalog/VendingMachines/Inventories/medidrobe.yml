--- conflicted
+++ resolved
@@ -30,7 +30,6 @@
     ClothingHeadHatSurgcapGreen: 4
     ClothingHeadHatSurgcapBlue: 4
     ClothingHeadHatSurgcapPurple: 4
-<<<<<<< HEAD
 # Paramed:
     ClothingUniformJumpsuitParamedic: 4
     ClothingUniformJumpskirtParamedic: 4
@@ -87,8 +86,4 @@
     RubberStampPsychologist: 1
 # CMO:
   contrabandInventory: # Frontier - Hidden inventory
-=======
-    ClothingShoesBootsWinterMed: 2
-  contrabandInventory:
->>>>>>> a7e29f28
     ClothingUniformJumpskirtOfLife: 1