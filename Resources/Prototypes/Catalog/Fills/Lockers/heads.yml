--- conflicted
+++ resolved
@@ -315,12 +315,8 @@
       - id: JetpackSecurityFilled
       - id: BoxEncryptionKeySecurity
       - id: HoloprojectorSecurity
-<<<<<<< HEAD
-      - id: BookSecretDocuments
+#      - id: BookSecretDocuments
       - id: ClothingNeckBodycam
-=======
-#      - id: BookSecretDocuments
->>>>>>> 759e07dc
 
 - type: entity
   id: LockerHeadOfSecurityFilled
