- type: entity
  id: LockerWardenFilledHardsuit
  suffix: Filled, Hardsuit
  parent: LockerWarden
  categories: [ HideSpawnMenu ] # Frontier
  components:
  - type: StorageFill
    contents:
      - id: FlashlightSeclite
      - id: WeaponDisabler
      - id: ClothingBeltSecurityFilled
      - id: Flash
      - id: ClothingEyesGlassesSecurity
      - id: ClothingHandsGlovesCombat
      - id: ClothingShoesBootsJack
      - id: ClothingOuterCoatWarden
      - id: ClothingOuterWinterWarden
      - id: RubberStampWarden
      - id: DoorRemoteArmory
      - id: ClothingOuterHardsuitWarden
      - id: HoloprojectorSecurity
      - id: BookSpaceLaw
      - id: ClothingBackpackElectropack
        amount: 2
      - id: RemoteSignaller
        amount: 2

- type: entity
  id: LockerWardenFilled
  suffix: Filled
  parent: LockerWarden
  categories: [ HideSpawnMenu ] # Frontier
  components:
  - type: StorageFill
    contents:
      - id: FlashlightSeclite
      - id: WeaponDisabler
      - id: ClothingBeltSecurityFilled
      - id: Flash
      - id: ClothingEyesGlassesSecurity
      - id: ClothingHandsGlovesCombat
      - id: ClothingShoesBootsJack
      - id: ClothingOuterCoatWarden
      - id: ClothingOuterWinterWarden
      - id: RubberStampWarden
      - id: DoorRemoteArmory
      - id: HoloprojectorSecurity
      - id: BookSpaceLaw
      - id: ClothingBackpackElectropack
        amount: 2
      - id: RemoteSignaller
        amount: 2
      - id: Binoculars

- type: entity
  id: LockerSecurityFilled
  suffix: Filled
  parent: LockerSecurity
  categories: [ HideSpawnMenu ] # Frontier
  components:
  - type: StorageFill
    contents:
      - id: FlashlightSeclite
        prob: 0.8
      - id: WeaponDisabler
      - id: ClothingUniformJumpsuitSecGrey
        prob: 0.3
      - id: ClothingHeadHelmetBasic
      - id: ClothingOuterArmorBasic
      - id: ClothingBeltSecurityFilled
      - id: Flash
        prob: 0.5
      - id: ClothingEyesGlassesSecurity
      - id: ClothingHeadsetSecurity
      - id: ClothingHandsGlovesColorBlack
      - id: ClothingShoesBootsJack
      - id: WeaponMeleeNeedle
        prob: 0.1
      - id: HoloprojectorSecurity
        prob: 0.6
      - id: BookSpaceLaw
        prob: 0.5

- type: entity
  id: LockerBrigmedicFilled
  suffix: Brigmedic, Filled
  parent: LockerBrigmedic
  categories: [ HideSpawnMenu ] # Frontier
  components:
  - type: StorageFill
    contents:
      - id: ClothingEyesGlassesSecurity
      - id: WeaponDisabler
      - id: TrackingImplanter
        amount: 2
      - id: ClothingOuterHardsuitBrigmedic
      - id: BoxSterileMask
      - id: ClothingHeadHatBeretBrigmedic
      - id: ClothingOuterCoatAMG
      - id: ClothingUniformJumpsuitBrigmedic
      - id: ClothingUniformJumpskirtBrigmedic
      - id: ClothingUniformJumpskirtOfLife
        prob: 0.1
      - id: MedkitFilled
      - id: MedkitCombatFilled
        prob: 0.6
      - id: MedkitAdvancedFilled
        prob: 0.4
      - id: MedkitOxygenFilled
        prob: 0.3
      - id: MedkitBruteFilled
        prob: 0.3
      - id: MedkitToxinFilled
        prob: 0.3
      - id: MedkitBurnFilled
        prob: 0.7
      - id: ClothingNeckCloakMoth #bzzz Moth-pocalypse
        prob: 0.15

- type: entity
  id: LockerDetectiveFilled
  suffix: Filled
  parent: LockerDetective
  categories: [ HideSpawnMenu ] # Frontier
  components:
  - type: StorageFill
    contents:
      - id: ClothingEyesGlassesSecurity
        prob: 0.3
      - id: ClothingHeadHatFedoraBrown
      - id: ClothingNeckTieDet
      - id: ClothingOuterVestDetective
      - id: ClothingOuterCoatDetective
      - id: FlashlightSeclite
      - id: ForensicScanner
      - id: LogProbeCartridge
      - id: BoxForensicPad
      - id: DrinkDetFlask
      - id: ClothingHandsGlovesForensic
      - id: RubberStampDetective
      - id: HoloprojectorSecurity
      - id: BoxEvidenceMarkers
      - id: HandLabeler

- type: entity
  id: ClosetBombFilled
  parent: ClosetBomb
  suffix: Filled
  categories: [ HideSpawnMenu ] # Frontier
  components:
  - type: StorageFill
    contents:
      - id: ClothingHeadHelmetBombSuit
      - id: ClothingOuterSuitBomb
      - id: Wirecutter
      - id: Screwdriver
      - id: Multitool
        prob: 0.5

- type: entity
<<<<<<< HEAD
  parent: [GunSafeBaseSecure, BaseC1Contraband ] # Frontier: BaseRestrictedContraband<BaseC1Contraband
=======
  parent: [GunSafeBaseSecure, BaseSecurityContraband]
>>>>>>> 4dfd3e57
  id: GunSafeDisabler
  name: disabler safe
  categories: [ HideSpawnMenu ] # Frontier
  components:
  - type: StorageFill
    contents:
    - id: WeaponDisabler
      amount: 5

- type: entity
<<<<<<< HEAD
  parent: [GunSafeBaseSecure, BaseC2ContrabandUnredeemable ] # Frontier: BaseRestrictedContraband<BaseC2ContrabandUnredeemable
=======
  parent: [GunSafeBaseSecure, BaseSecurityContraband]
>>>>>>> 4dfd3e57
  id: GunSafePistolMk58
  name: mk58 safe
  categories: [ HideSpawnMenu ] # Frontier
  components:
  - type: StorageFill
    contents:
    - id: WeaponPistolMk58
      amount: 4
    - id: MagazinePistol
      amount: 8

- type: entity
<<<<<<< HEAD
  parent: [GunSafeBaseSecure, BaseC2ContrabandUnredeemable ] # Frontier: BaseRestrictedContraband<BaseC2ContrabandUnredeemable
=======
  parent: [GunSafeBaseSecure, BaseSecurityContraband]
>>>>>>> 4dfd3e57
  id: GunSafeRifleLecter
  name: lecter safe
  categories: [ HideSpawnMenu ] # Frontier
  components:
  - type: StorageFill
    contents:
    - id: WeaponRifleLecter
      amount: 2
    - id: MagazineRifle
      amount: 4

- type: entity
<<<<<<< HEAD
  parent: [GunSafeBaseSecure, BaseC2ContrabandUnredeemable ] # Frontier: BaseRestrictedContraband<BaseC2ContrabandUnredeemable
=======
  parent: [GunSafeBaseSecure, BaseSecurityContraband]
>>>>>>> 4dfd3e57
  id: GunSafeSubMachineGunDrozd
  name: drozd safe
  categories: [ HideSpawnMenu ] # Frontier
  components:
  - type: StorageFill
    contents:
    - id: WeaponSubMachineGunDrozd
      amount: 2
    - id: MagazinePistolSubMachineGun
      amount: 4

- type: entity
<<<<<<< HEAD
  parent: [GunSafeBaseSecure, BaseC2ContrabandUnredeemable ] # Frontier: BaseRestrictedContraband<BaseC2ContrabandUnredeemable
=======
  parent: [GunSafeBaseSecure, BaseSecurityContraband]
>>>>>>> 4dfd3e57
  id: GunSafeShotgunEnforcer
  name: enforcer safe
  categories: [ HideSpawnMenu ] # Frontier
  components:
  - type: StorageFill
    contents:
    - id: WeaponShotgunEnforcer
      amount: 2
    - id: BoxLethalshot
      amount: 4

- type: entity
<<<<<<< HEAD
  parent: [GunSafeBaseSecure, BaseC2ContrabandUnredeemable ] # Frontier: BaseRestrictedContraband<BaseC2ContrabandUnredeemable
=======
  parent: [GunSafeBaseSecure, BaseSecurityContraband]
>>>>>>> 4dfd3e57
  id: GunSafeShotgunKammerer
  name: kammerer safe
  categories: [ HideSpawnMenu ] # Frontier
  components:
  - type: StorageFill
    contents:
    - id: WeaponShotgunKammerer
      amount: 2
    - id: BoxLethalshot
      amount: 2

- type: entity
  id: GunSafeSubMachineGunWt550
  suffix: Wt550
<<<<<<< HEAD
  parent: [GunSafeBaseSecure, BaseC2ContrabandUnredeemable ] # Frontier: BaseRestrictedContraband<BaseC2ContrabandUnredeemable
=======
  parent: [GunSafeBaseSecure, BaseSecurityContraband]
>>>>>>> 4dfd3e57
  name: wt550 safe
  categories: [ HideSpawnMenu ] # Frontier
  components:
  - type: StorageFill
    contents:
    - id: WeaponSubMachineGunWt550
      amount: 2
    - id: MagazinePistolSubMachineGunTopMounted
      amount: 4

- type: entity
<<<<<<< HEAD
  parent: [GunSafeBaseSecure] # Frontier: remove BaseRestrictedContraband
=======
  parent: [GunSafeBaseSecure, BaseSecurityContraband]
>>>>>>> 4dfd3e57
  id: GunSafeLaserCarbine
  name: laser safe
  categories: [ HideSpawnMenu ] # Frontier
  components:
  - type: StorageFill
    contents:
    - id: WeaponLaserCarbine
      amount: 3<|MERGE_RESOLUTION|>--- conflicted
+++ resolved
@@ -158,11 +158,7 @@
         prob: 0.5
 
 - type: entity
-<<<<<<< HEAD
-  parent: [GunSafeBaseSecure, BaseC1Contraband ] # Frontier: BaseRestrictedContraband<BaseC1Contraband
-=======
-  parent: [GunSafeBaseSecure, BaseSecurityContraband]
->>>>>>> 4dfd3e57
+  parent: [GunSafeBaseSecure, BaseC1Contraband ] # Frontier: BaseSecurityContraband<BaseC1Contraband
   id: GunSafeDisabler
   name: disabler safe
   categories: [ HideSpawnMenu ] # Frontier
@@ -173,11 +169,7 @@
       amount: 5
 
 - type: entity
-<<<<<<< HEAD
-  parent: [GunSafeBaseSecure, BaseC2ContrabandUnredeemable ] # Frontier: BaseRestrictedContraband<BaseC2ContrabandUnredeemable
-=======
-  parent: [GunSafeBaseSecure, BaseSecurityContraband]
->>>>>>> 4dfd3e57
+  parent: [GunSafeBaseSecure, BaseC2ContrabandUnredeemable ] # Frontier: BaseSecurityContraband<BaseC2ContrabandUnredeemable
   id: GunSafePistolMk58
   name: mk58 safe
   categories: [ HideSpawnMenu ] # Frontier
@@ -190,11 +182,7 @@
       amount: 8
 
 - type: entity
-<<<<<<< HEAD
-  parent: [GunSafeBaseSecure, BaseC2ContrabandUnredeemable ] # Frontier: BaseRestrictedContraband<BaseC2ContrabandUnredeemable
-=======
-  parent: [GunSafeBaseSecure, BaseSecurityContraband]
->>>>>>> 4dfd3e57
+  parent: [GunSafeBaseSecure, BaseC2ContrabandUnredeemable ] # Frontier: BaseSecurityContraband<BaseC2ContrabandUnredeemable
   id: GunSafeRifleLecter
   name: lecter safe
   categories: [ HideSpawnMenu ] # Frontier
@@ -207,11 +195,7 @@
       amount: 4
 
 - type: entity
-<<<<<<< HEAD
-  parent: [GunSafeBaseSecure, BaseC2ContrabandUnredeemable ] # Frontier: BaseRestrictedContraband<BaseC2ContrabandUnredeemable
-=======
-  parent: [GunSafeBaseSecure, BaseSecurityContraband]
->>>>>>> 4dfd3e57
+  parent: [GunSafeBaseSecure, BaseC2ContrabandUnredeemable ] # Frontier: BaseSecurityContraband<BaseC2ContrabandUnredeemable
   id: GunSafeSubMachineGunDrozd
   name: drozd safe
   categories: [ HideSpawnMenu ] # Frontier
@@ -224,11 +208,7 @@
       amount: 4
 
 - type: entity
-<<<<<<< HEAD
-  parent: [GunSafeBaseSecure, BaseC2ContrabandUnredeemable ] # Frontier: BaseRestrictedContraband<BaseC2ContrabandUnredeemable
-=======
-  parent: [GunSafeBaseSecure, BaseSecurityContraband]
->>>>>>> 4dfd3e57
+  parent: [GunSafeBaseSecure, BaseC2ContrabandUnredeemable ] # Frontier: BaseSecurityContraband<BaseC2ContrabandUnredeemable
   id: GunSafeShotgunEnforcer
   name: enforcer safe
   categories: [ HideSpawnMenu ] # Frontier
@@ -241,11 +221,7 @@
       amount: 4
 
 - type: entity
-<<<<<<< HEAD
-  parent: [GunSafeBaseSecure, BaseC2ContrabandUnredeemable ] # Frontier: BaseRestrictedContraband<BaseC2ContrabandUnredeemable
-=======
-  parent: [GunSafeBaseSecure, BaseSecurityContraband]
->>>>>>> 4dfd3e57
+  parent: [GunSafeBaseSecure, BaseC2ContrabandUnredeemable ] # Frontier: BaseSecurityContraband<BaseC2ContrabandUnredeemable
   id: GunSafeShotgunKammerer
   name: kammerer safe
   categories: [ HideSpawnMenu ] # Frontier
@@ -260,11 +236,7 @@
 - type: entity
   id: GunSafeSubMachineGunWt550
   suffix: Wt550
-<<<<<<< HEAD
-  parent: [GunSafeBaseSecure, BaseC2ContrabandUnredeemable ] # Frontier: BaseRestrictedContraband<BaseC2ContrabandUnredeemable
-=======
-  parent: [GunSafeBaseSecure, BaseSecurityContraband]
->>>>>>> 4dfd3e57
+  parent: [GunSafeBaseSecure, BaseC2ContrabandUnredeemable ] # Frontier: BaseSecurityContraband<BaseC2ContrabandUnredeemable
   name: wt550 safe
   categories: [ HideSpawnMenu ] # Frontier
   components:
@@ -276,11 +248,7 @@
       amount: 4
 
 - type: entity
-<<<<<<< HEAD
-  parent: [GunSafeBaseSecure] # Frontier: remove BaseRestrictedContraband
-=======
-  parent: [GunSafeBaseSecure, BaseSecurityContraband]
->>>>>>> 4dfd3e57
+  parent: [GunSafeBaseSecure] # Frontier: remove BaseSecurityContraband
   id: GunSafeLaserCarbine
   name: laser safe
   categories: [ HideSpawnMenu ] # Frontier
