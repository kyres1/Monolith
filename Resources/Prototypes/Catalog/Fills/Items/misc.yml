--- conflicted
+++ resolved
@@ -48,13 +48,8 @@
   - ClothingShoesBootsSecFilled
 
 - type: entity
-<<<<<<< HEAD
+  parent: ClothingShoesBootsMercenary # Frontier - Merc to Mercenary
   id: ClothingShoesBootsMercenaryFilled # Frontier - Merc to Mercenary
-  parent: ClothingShoesBootsMercenary # Frontier - Merc to Mercenary
-=======
-  parent: ClothingShoesBootsMerc
-  id: ClothingShoesBootsMercFilled
->>>>>>> a7e29f28
   suffix: Filled
   components:
   - type: ContainerFill
