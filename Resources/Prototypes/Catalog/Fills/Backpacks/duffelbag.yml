- type: entity
  parent: ClothingBackpackDuffelMedical
  id: ClothingBackpackDuffelSurgeryFilled
  name: surgical duffel bag
  description: "A large duffel bag for holding extra medical supplies - this one seems to be designed for holding surgical tools."
  components:
    - type: StorageFill
      contents:
        - id: Hemostat
        - id: Saw
        - id: Drill
        - id: Cautery
        - id: Retractor
        - id: Scalpel

- type: entity
  id: ClothingBackpackDuffelCBURNFilled
  parent: ClothingBackpackDuffelCBURN
  suffix: Filled
  components:
<<<<<<< HEAD
    - type: StorageFill
      contents:
        - id: BoxSurvivalEngineering
        - id: WeaponShotgunDoubleBarreled
        - id: BoxShotgunIncendiary
          amount: 2
        - id: GrenadeFlashBang
          amount: 2
        - id: PillAmbuzolPlus
        - id: PillAmbuzol
          amount: 4
=======
  - type: StorageFill
    contents:
    - id: BoxSurvivalEngineering
    - id: WeaponShotgunDoubleBarreled
    - id: BoxShotgunIncendiary
      amount: 2
    - id: GrenadeFlashBang
      amount: 2
    - id: PillAmbuzolPlus
    - id: PillAmbuzol
      amount: 4
>>>>>>> dfbf47c3

- type: entity
  parent: ClothingBackpackDuffelSyndicateMedicalBundle
  id: ClothingBackpackDuffelSyndicateFilledMedical
  name: syndicate surgical duffel bag
  description: A large duffel bag containing a full suite of surgical tools.
  components:
<<<<<<< HEAD
    - type: StorageFill
      contents:
        - id: Hemostat
        - id: SawAdvanced
        - id: Drill
        - id: Cautery
        - id: Retractor
        - id: ScalpelAdvanced
=======
  - type: StorageFill
    contents:
      - id: Hemostat
      - id: SawAdvanced
      - id: Drill
      - id: Cautery
      - id: Retractor
      - id: ScalpelAdvanced
      - id: ClothingHandsGlovesNitrile
      - id: EmergencyRollerBedSpawnFolded
>>>>>>> dfbf47c3

- type: entity
  parent: ClothingBackpackDuffelSyndicateBundle
  id: ClothingBackpackDuffelSyndicateFilledShotgun
  name: Bulldog bundle
  description: "Lean and mean: Contains the popular Bulldog Shotgun, a 12g beanbag drum and 3 12g buckshot drums." #, and a pair of Thermal Imaging Goggles.
  components:
    - type: StorageFill
      contents:
        - id: WeaponShotgunBulldog
        - id: MagazineShotgun
        - id: MagazineShotgun
        - id: MagazineShotgunBeanbag
#     - id: ThermalImagingGoggles

- type: entity
  parent: ClothingBackpackDuffelSyndicateBundle
  id: ClothingBackpackDuffelSyndicateFilledSMG
  name: C-20r bundle
  description: "Old faithful: The classic C-20r Submachine Gun, bundled with three magazines." #, and a Suppressor.
  components:
    - type: StorageFill
      contents:
        - id: WeaponSubMachineGunC20r
        - id: MagazinePistolSubMachineGun
          amount: 2
#     - id: SMGSuppressor

- type: entity
  parent: ClothingBackpackDuffelSyndicateBundle
  id: ClothingBackpackDuffelSyndicateFilledRevolver
  name: Python bundle
  description: "Go loud and proud with a fully loaded Magnum Python, bundled with two speed loaders."
  components:
    - type: StorageFill
      contents:
        - id: WeaponRevolverPythonAP
        - id: SpeedLoaderMagnumAP
          amount: 2

- type: entity
  parent: ClothingBackpackDuffelSyndicateBundle
  id: ClothingBackpackDuffelSyndicateFilledLMG
  name: L6 Saw bundle
  description: "More dakka: The iconic L6 lightmachinegun, bundled with 2 box magazines."
  components:
    - type: StorageFill
      contents:
        - id: WeaponLightMachineGunL6
        - id: MagazineLightRifleBox

- type: entity
  parent: ClothingBackpackDuffelSyndicateBundle
  id: ClothingBackpackDuffelSyndicateFilledGrenadeLauncher
  name: China-Lake bundle
  description: "An old China-Lake grenade launcher bundled with 11 rounds of various destruction capability."
  components:
    - type: StorageFill
      contents:
        - id: WeaponLauncherChinaLake
        - id: GrenadeBlast
          amount: 4
        - id: GrenadeFrag
          amount: 4

- type: entity
  parent: ClothingBackpackDuffelSyndicateBundle
  id: ClothingBackpackDuffelSyndicateFilledCarbine
  name: M-90gl bundle
  description: "A versatile battle rifle with an attached grenade launcher, bundled with 3 magazines and 6 grenades of various capabilities."
  components:
    - type: StorageFill
      contents:
        - id: WeaponRifleM90GrenadeLauncher
        - id: MagazineRifle
          amount: 2
        - id: GrenadeBlast
          amount: 2
        - id: GrenadeFlash
          amount: 2
        - id: GrenadeFrag
          amount: 2

- type: entity
  parent: ClothingBackpackDuffelSyndicateAmmo
  id: ClothingBackpackDuffelSyndicateAmmoFilled
  name: ammo bundle
  description: "Reloading! Contains 4 magazines for the C-20r, 4 drums for the Bulldog, and 2 ammo boxes for the L6 SAW."
  components:
    - type: StorageFill
      contents:
        - id: MagazinePistolSubMachineGun
          amount: 4
        - id: MagazineShotgun
          amount: 4
        - id: MagazineLightRifleBox
          amount: 2

- type: entity
  parent: ClothingBackpackDuffel
  id: ClothingBackpackDuffelSyndicateCostumeCentcom
  name: CentCom official costume duffel bag
  description: "Contains a full CentCom Official uniform set, headset and clipboard included. Encryption keys and ID access are not included."
  suffix: DO NOT MAP
  components:
<<<<<<< HEAD
    - type: Tag
      tags: [] # ignore "WhitelistChameleon" tag
    - type: StorageFill
      contents:
        - id: ClothingHeadHatCentcom
        - id: ClothingEyesGlassesSunglasses
        - id: ClothingUniformJumpsuitCentcomOfficial
        - id: ClothingShoesBootsJack
        - id: ClothingHandsGlovesColorBlack
        - id: ClothingHeadsetAltCentComFake
        - id: ClothingOuterArmorBasic
        - id: Paper
        - id: Pen
        - id: CentcomPDAFake
=======
  - type: Tag
    tags: [] # ignore "WhitelistChameleon" tag
  - type: StorageFill
    contents:
      - id: ClothingOuterArmorBasic
      - id: ClothingHeadHatCentcom
      - id: ClothingEyesGlassesSunglasses
      - id: ClothingUniformJumpsuitCentcomOfficial
      - id: ClothingShoesBootsJack
      - id: ClothingHandsGlovesColorBlack
      - id: ClothingHeadsetAltCentComFake
      - id: Paper
      - id: Pen
      - id: CentcomPDAFake
>>>>>>> dfbf47c3

- type: entity
  parent: ClothingBackpackDuffelClown
  id: ClothingBackpackDuffelSyndicateCostumeClown
  suffix: syndicate
  components:
    - type: Tag
      tags: [] # ignore "WhitelistChameleon" tag
    - type: StorageFill
      contents:
        - id: ClothingUniformJumpsuitClown
        - id: ClothingShoesClown
        - id: ClothingMaskClown
        - id: BikeHorn
        - id: ClownPDA
        - id: ClothingHeadsetService

- type: entity
  parent: ClothingBackpackDuffelSyndicateBundle
  id: ClothingBackpackDuffelSyndicateCarpSuit
  name: carp suit duffel bag
  description: Contains a carp suit and some friends to play with.
  components:
    - type: StorageFill
      contents:
        - id: ClothingOuterSuitCarp
        - id: PlushieCarp
          amount: 6

- type: entity
  parent: ClothingBackpackDuffelSyndicateBundle
  id: ClothingBackpackDuffelSyndicatePyjamaBundle
  name: syndicate pyjama duffel bag
  description: Contains 3 pairs of syndicate pyjamas and 3 plushies for the ultimate sleepover.
  components:
<<<<<<< HEAD
    - type: StorageFill
      contents:
        - id: ClothingUniformJumpsuitPyjamaSyndicateRed
        - id: ClothingUniformJumpsuitPyjamaSyndicateBlack
        - id: ClothingUniformJumpsuitPyjamaSyndicatePink
        - id: ClothingHeadPyjamaSyndicateRed
        - id: ClothingHeadPyjamaSyndicateBlack
        - id: ClothingHeadPyjamaSyndicatePink
        - id: ClothingShoesSlippers
          amount: 3
        - id: BedsheetSyndie
          amount: 3
        - id: PlushieCarp
        - id: PlushieNuke
        - id: PlushieLizard
        - id: PlushieSharkBlue
=======
  - type: Storage
    grid:
    - 0,0,8,4
  - type: StorageFill
    contents:
      - id: ClothingUniformJumpsuitPyjamaSyndicateRed
      - id: ClothingUniformJumpsuitPyjamaSyndicateBlack
      - id: ClothingUniformJumpsuitPyjamaSyndicatePink
      - id: ClothingHeadPyjamaSyndicateRed
      - id: ClothingHeadPyjamaSyndicateBlack
      - id: ClothingHeadPyjamaSyndicatePink
      - id: ClothingShoesSlippers
        amount: 3
      - id: BedsheetSyndie
        amount: 3
      - id: PlushieCarp
      - id: PlushieNuke
      - id: PlushieLizard
      - id: PlushieSharkBlue
>>>>>>> dfbf47c3

- type: entity
  parent: ClothingBackpackDuffelSyndicateBundle
  id: ClothingBackpackDuffelSyndicateC4tBundle
  name: syndicate C-4 bundle
  description: "Contains a lot of C-4 charges."
  components:
    - type: StorageFill
      contents:
        - id: C4
          amount: 8

- type: entity
  parent: ClothingBackpackChameleon
  id: ClothingBackpackChameleonFill
  suffix: Fill, Chameleon
  components:
    - type: StorageFill
      contents:
        - id: ClothingUniformJumpsuitChameleon
        - id: ClothingOuterChameleon
        - id: ClothingNeckChameleon
        - id: ClothingMaskGasChameleon
        - id: ClothingHeadHatChameleon
        - id: ClothingHandsChameleon
        - id: ClothingEyesChameleon
        - id: ClothingHeadsetChameleon
        - id: ClothingShoesChameleon
    - type: StaticPrice
      price: 350

- type: entity
  parent: ClothingBackpackDuffelSyndicateBundle
  id: ClothingBackpackDuffelSyndicateEVABundle
  name: syndicate EVA bundle
  description: "Contains the Syndicate approved EVA suit."
  components:
<<<<<<< HEAD
    - type: StorageFill
      contents:
        - id: ClothingHeadHelmetSyndicate
        - id: ClothingOuterHardsuitSyndicate
        - id: ClothingMaskGasSyndicate
        - id: DoubleEmergencyOxygenTankFilled
    - type: StaticPrice
      price: 40
=======
  - type: StorageFill
    contents:
      - id: ClothingHeadHelmetSyndicate
      - id: ClothingOuterHardsuitSyndicate
      - id: ClothingMaskGasSyndicate
      - id: DoubleEmergencyOxygenTankFilled
      - id: DoubleEmergencyNitrogenTankFilled
>>>>>>> dfbf47c3

- type: entity
  parent: ClothingBackpackDuffelSyndicateBundle
  id: ClothingBackpackDuffelSyndicateHardsuitBundle
  name: syndicate hardsuit bundle
  description: "Contains the Syndicate's signature blood red hardsuit."
  components:
    - type: StorageFill
      contents:
        - id: ClothingOuterHardsuitSyndie
        - id: ClothingMaskGasSyndicate
        - id: ClothingHandsGlovesCombat

- type: entity
  parent: ClothingBackpackDuffelSyndicateBundle
  id: ClothingBackpackDuffelZombieBundle
  name: syndicate zombie bundle
  description: "An all-in-one kit for unleashing the undead upon a station."
  components:
    - type: StorageFill
      contents:
        - id: SyringeRomerol
        - id: WeaponRevolverPython
        - id: MagazineBoxMagnumIncendiary
        - id: PillAmbuzolPlus
        - id: PillAmbuzol
          amount: 3

- type: entity
  parent: ClothingBackpackDuffelSyndicateBundle
  id: ClothingBackpackDuffelSyndicateOperative
  name: operative duffelbag
  components:
<<<<<<< HEAD
    - type: StorageFill
      contents:
        - id: BoxSurvivalSyndicate
        - id: WeaponPistolViper
        - id: PinpointerNuclear
        - id: MicroBombImplanter
=======
  - type: StorageFill
    contents:
      - id: BoxSurvivalSyndicate
      - id: WeaponPistolViper
      - id: PinpointerSyndicateNuclear
      - id: DeathAcidifierImplanter
>>>>>>> dfbf47c3


- type: entity
  parent: ClothingBackpackDuffelSyndicateMedicalBundle
  id: ClothingBackpackDuffelSyndicateOperativeMedic
  name: operative medic duffelbag
  description: A large duffel bag for holding extra medical supplies.
  components:
<<<<<<< HEAD
    - type: StorageFill
      contents:
        - id: BoxSurvivalSyndicate
        - id: SawAdvanced
        - id: Cautery
        - id: CombatKnife
        - id: WeaponPistolViper
        - id: PinpointerNuclear
        - id: HandheldHealthAnalyzer
        - id: CombatMedipen
        - id: MicroBombImplanter
        - id: SyndiHypo
=======
  - type: StorageFill
    contents:
      - id: SyndiHypo
      - id: BoxSurvivalSyndicate
      - id: SawAdvanced
      - id: Cautery
      - id: CombatKnife
      - id: WeaponPistolViper
      - id: PinpointerSyndicateNuclear
      - id: HandheldHealthAnalyzer
      - id: CombatMedipen
      - id: DeathAcidifierImplanter
>>>>>>> dfbf47c3

- type: entity
  parent: ClothingBackpackDuffelSyndicateMedicalBundle
  id: ClothingBackpackDuffelSyndicateMedicalBundleFilled
  name: medical bundle
  description: "All you need to get your comrades back in the fight."
  components:
<<<<<<< HEAD
    - type: StorageFill
      contents:
        - id: MedkitCombatFilled
        - id: Defibrillator
        - id: CombatMedipen
          amount: 3
        - id: ClothingHandsGlovesLatex
        - id: SyringeTranexamicAcid
        - id: SyringeHyronalin
=======
  - type: StorageFill
    contents:
      - id: MedkitCombatFilled
      - id: Defibrillator
      - id: CombatMedipen
        amount: 3
      - id: ClothingHandsGlovesNitrile
      - id: SyringeTranexamicAcid
      - id: SyringeHyronalin
>>>>>>> dfbf47c3
<|MERGE_RESOLUTION|>--- conflicted
+++ resolved
@@ -4,33 +4,20 @@
   name: surgical duffel bag
   description: "A large duffel bag for holding extra medical supplies - this one seems to be designed for holding surgical tools."
   components:
-    - type: StorageFill
-      contents:
-        - id: Hemostat
-        - id: Saw
-        - id: Drill
-        - id: Cautery
-        - id: Retractor
-        - id: Scalpel
+  - type: StorageFill
+    contents:
+      - id: Hemostat
+      - id: Saw
+      - id: Drill
+      - id: Cautery
+      - id: Retractor
+      - id: Scalpel
 
 - type: entity
   id: ClothingBackpackDuffelCBURNFilled
   parent: ClothingBackpackDuffelCBURN
   suffix: Filled
   components:
-<<<<<<< HEAD
-    - type: StorageFill
-      contents:
-        - id: BoxSurvivalEngineering
-        - id: WeaponShotgunDoubleBarreled
-        - id: BoxShotgunIncendiary
-          amount: 2
-        - id: GrenadeFlashBang
-          amount: 2
-        - id: PillAmbuzolPlus
-        - id: PillAmbuzol
-          amount: 4
-=======
   - type: StorageFill
     contents:
     - id: BoxSurvivalEngineering
@@ -42,7 +29,6 @@
     - id: PillAmbuzolPlus
     - id: PillAmbuzol
       amount: 4
->>>>>>> dfbf47c3
 
 - type: entity
   parent: ClothingBackpackDuffelSyndicateMedicalBundle
@@ -50,16 +36,6 @@
   name: syndicate surgical duffel bag
   description: A large duffel bag containing a full suite of surgical tools.
   components:
-<<<<<<< HEAD
-    - type: StorageFill
-      contents:
-        - id: Hemostat
-        - id: SawAdvanced
-        - id: Drill
-        - id: Cautery
-        - id: Retractor
-        - id: ScalpelAdvanced
-=======
   - type: StorageFill
     contents:
       - id: Hemostat
@@ -70,7 +46,6 @@
       - id: ScalpelAdvanced
       - id: ClothingHandsGlovesNitrile
       - id: EmergencyRollerBedSpawnFolded
->>>>>>> dfbf47c3
 
 - type: entity
   parent: ClothingBackpackDuffelSyndicateBundle
@@ -78,12 +53,12 @@
   name: Bulldog bundle
   description: "Lean and mean: Contains the popular Bulldog Shotgun, a 12g beanbag drum and 3 12g buckshot drums." #, and a pair of Thermal Imaging Goggles.
   components:
-    - type: StorageFill
-      contents:
-        - id: WeaponShotgunBulldog
-        - id: MagazineShotgun
-        - id: MagazineShotgun
-        - id: MagazineShotgunBeanbag
+  - type: StorageFill
+    contents:
+      - id: WeaponShotgunBulldog
+      - id: MagazineShotgun
+      - id: MagazineShotgun
+      - id: MagazineShotgunBeanbag
 #     - id: ThermalImagingGoggles
 
 - type: entity
@@ -92,11 +67,11 @@
   name: C-20r bundle
   description: "Old faithful: The classic C-20r Submachine Gun, bundled with three magazines." #, and a Suppressor.
   components:
-    - type: StorageFill
-      contents:
-        - id: WeaponSubMachineGunC20r
-        - id: MagazinePistolSubMachineGun
-          amount: 2
+  - type: StorageFill
+    contents:
+      - id: WeaponSubMachineGunC20r
+      - id: MagazinePistolSubMachineGun
+        amount: 2
 #     - id: SMGSuppressor
 
 - type: entity
@@ -105,11 +80,11 @@
   name: Python bundle
   description: "Go loud and proud with a fully loaded Magnum Python, bundled with two speed loaders."
   components:
-    - type: StorageFill
-      contents:
-        - id: WeaponRevolverPythonAP
-        - id: SpeedLoaderMagnumAP
-          amount: 2
+  - type: StorageFill
+    contents:
+      - id: WeaponRevolverPythonAP
+      - id: SpeedLoaderMagnumAP
+        amount: 2
 
 - type: entity
   parent: ClothingBackpackDuffelSyndicateBundle
@@ -117,10 +92,10 @@
   name: L6 Saw bundle
   description: "More dakka: The iconic L6 lightmachinegun, bundled with 2 box magazines."
   components:
-    - type: StorageFill
-      contents:
-        - id: WeaponLightMachineGunL6
-        - id: MagazineLightRifleBox
+  - type: StorageFill
+    contents:
+      - id: WeaponLightMachineGunL6
+      - id: MagazineLightRifleBox
 
 - type: entity
   parent: ClothingBackpackDuffelSyndicateBundle
@@ -128,13 +103,13 @@
   name: China-Lake bundle
   description: "An old China-Lake grenade launcher bundled with 11 rounds of various destruction capability."
   components:
-    - type: StorageFill
-      contents:
-        - id: WeaponLauncherChinaLake
-        - id: GrenadeBlast
-          amount: 4
-        - id: GrenadeFrag
-          amount: 4
+  - type: StorageFill
+    contents:
+      - id: WeaponLauncherChinaLake
+      - id: GrenadeBlast
+        amount: 4
+      - id: GrenadeFrag
+        amount: 4
 
 - type: entity
   parent: ClothingBackpackDuffelSyndicateBundle
@@ -142,17 +117,17 @@
   name: M-90gl bundle
   description: "A versatile battle rifle with an attached grenade launcher, bundled with 3 magazines and 6 grenades of various capabilities."
   components:
-    - type: StorageFill
-      contents:
-        - id: WeaponRifleM90GrenadeLauncher
-        - id: MagazineRifle
-          amount: 2
-        - id: GrenadeBlast
-          amount: 2
-        - id: GrenadeFlash
-          amount: 2
-        - id: GrenadeFrag
-          amount: 2
+  - type: StorageFill
+    contents:
+      - id: WeaponRifleM90GrenadeLauncher
+      - id: MagazineRifle
+        amount: 2
+      - id: GrenadeBlast
+        amount: 2
+      - id: GrenadeFlash
+        amount: 2
+      - id: GrenadeFrag
+        amount: 2
 
 - type: entity
   parent: ClothingBackpackDuffelSyndicateAmmo
@@ -160,14 +135,14 @@
   name: ammo bundle
   description: "Reloading! Contains 4 magazines for the C-20r, 4 drums for the Bulldog, and 2 ammo boxes for the L6 SAW."
   components:
-    - type: StorageFill
-      contents:
-        - id: MagazinePistolSubMachineGun
-          amount: 4
-        - id: MagazineShotgun
-          amount: 4
-        - id: MagazineLightRifleBox
-          amount: 2
+  - type: StorageFill
+    contents:
+      - id: MagazinePistolSubMachineGun
+        amount: 4
+      - id: MagazineShotgun
+        amount: 4
+      - id: MagazineLightRifleBox
+        amount: 2
 
 - type: entity
   parent: ClothingBackpackDuffel
@@ -176,22 +151,6 @@
   description: "Contains a full CentCom Official uniform set, headset and clipboard included. Encryption keys and ID access are not included."
   suffix: DO NOT MAP
   components:
-<<<<<<< HEAD
-    - type: Tag
-      tags: [] # ignore "WhitelistChameleon" tag
-    - type: StorageFill
-      contents:
-        - id: ClothingHeadHatCentcom
-        - id: ClothingEyesGlassesSunglasses
-        - id: ClothingUniformJumpsuitCentcomOfficial
-        - id: ClothingShoesBootsJack
-        - id: ClothingHandsGlovesColorBlack
-        - id: ClothingHeadsetAltCentComFake
-        - id: ClothingOuterArmorBasic
-        - id: Paper
-        - id: Pen
-        - id: CentcomPDAFake
-=======
   - type: Tag
     tags: [] # ignore "WhitelistChameleon" tag
   - type: StorageFill
@@ -206,23 +165,22 @@
       - id: Paper
       - id: Pen
       - id: CentcomPDAFake
->>>>>>> dfbf47c3
 
 - type: entity
   parent: ClothingBackpackDuffelClown
   id: ClothingBackpackDuffelSyndicateCostumeClown
   suffix: syndicate
   components:
-    - type: Tag
-      tags: [] # ignore "WhitelistChameleon" tag
-    - type: StorageFill
-      contents:
-        - id: ClothingUniformJumpsuitClown
-        - id: ClothingShoesClown
-        - id: ClothingMaskClown
-        - id: BikeHorn
-        - id: ClownPDA
-        - id: ClothingHeadsetService
+  - type: Tag
+    tags: [] # ignore "WhitelistChameleon" tag
+  - type: StorageFill
+    contents:
+      - id: ClothingUniformJumpsuitClown
+      - id: ClothingShoesClown
+      - id: ClothingMaskClown
+      - id: BikeHorn
+      - id: ClownPDA
+      - id: ClothingHeadsetService
 
 - type: entity
   parent: ClothingBackpackDuffelSyndicateBundle
@@ -230,11 +188,11 @@
   name: carp suit duffel bag
   description: Contains a carp suit and some friends to play with.
   components:
-    - type: StorageFill
-      contents:
-        - id: ClothingOuterSuitCarp
-        - id: PlushieCarp
-          amount: 6
+  - type: StorageFill
+    contents:
+    - id: ClothingOuterSuitCarp
+    - id: PlushieCarp
+      amount: 6
 
 - type: entity
   parent: ClothingBackpackDuffelSyndicateBundle
@@ -242,24 +200,6 @@
   name: syndicate pyjama duffel bag
   description: Contains 3 pairs of syndicate pyjamas and 3 plushies for the ultimate sleepover.
   components:
-<<<<<<< HEAD
-    - type: StorageFill
-      contents:
-        - id: ClothingUniformJumpsuitPyjamaSyndicateRed
-        - id: ClothingUniformJumpsuitPyjamaSyndicateBlack
-        - id: ClothingUniformJumpsuitPyjamaSyndicatePink
-        - id: ClothingHeadPyjamaSyndicateRed
-        - id: ClothingHeadPyjamaSyndicateBlack
-        - id: ClothingHeadPyjamaSyndicatePink
-        - id: ClothingShoesSlippers
-          amount: 3
-        - id: BedsheetSyndie
-          amount: 3
-        - id: PlushieCarp
-        - id: PlushieNuke
-        - id: PlushieLizard
-        - id: PlushieSharkBlue
-=======
   - type: Storage
     grid:
     - 0,0,8,4
@@ -279,7 +219,6 @@
       - id: PlushieNuke
       - id: PlushieLizard
       - id: PlushieSharkBlue
->>>>>>> dfbf47c3
 
 - type: entity
   parent: ClothingBackpackDuffelSyndicateBundle
@@ -317,16 +256,6 @@
   name: syndicate EVA bundle
   description: "Contains the Syndicate approved EVA suit."
   components:
-<<<<<<< HEAD
-    - type: StorageFill
-      contents:
-        - id: ClothingHeadHelmetSyndicate
-        - id: ClothingOuterHardsuitSyndicate
-        - id: ClothingMaskGasSyndicate
-        - id: DoubleEmergencyOxygenTankFilled
-    - type: StaticPrice
-      price: 40
-=======
   - type: StorageFill
     contents:
       - id: ClothingHeadHelmetSyndicate
@@ -334,7 +263,8 @@
       - id: ClothingMaskGasSyndicate
       - id: DoubleEmergencyOxygenTankFilled
       - id: DoubleEmergencyNitrogenTankFilled
->>>>>>> dfbf47c3
+  - type: StaticPrice
+    price: 40
 
 - type: entity
   parent: ClothingBackpackDuffelSyndicateBundle
@@ -342,11 +272,11 @@
   name: syndicate hardsuit bundle
   description: "Contains the Syndicate's signature blood red hardsuit."
   components:
-    - type: StorageFill
-      contents:
-        - id: ClothingOuterHardsuitSyndie
-        - id: ClothingMaskGasSyndicate
-        - id: ClothingHandsGlovesCombat
+  - type: StorageFill
+    contents:
+      - id: ClothingOuterHardsuitSyndie
+      - id: ClothingMaskGasSyndicate
+      - id: ClothingHandsGlovesCombat
 
 - type: entity
   parent: ClothingBackpackDuffelSyndicateBundle
@@ -354,35 +284,26 @@
   name: syndicate zombie bundle
   description: "An all-in-one kit for unleashing the undead upon a station."
   components:
-    - type: StorageFill
-      contents:
-        - id: SyringeRomerol
-        - id: WeaponRevolverPython
-        - id: MagazineBoxMagnumIncendiary
-        - id: PillAmbuzolPlus
-        - id: PillAmbuzol
-          amount: 3
+  - type: StorageFill
+    contents:
+      - id: SyringeRomerol
+      - id: WeaponRevolverPython
+      - id: MagazineBoxMagnumIncendiary
+      - id: PillAmbuzolPlus
+      - id: PillAmbuzol
+        amount: 3
 
 - type: entity
   parent: ClothingBackpackDuffelSyndicateBundle
   id: ClothingBackpackDuffelSyndicateOperative
   name: operative duffelbag
   components:
-<<<<<<< HEAD
-    - type: StorageFill
-      contents:
-        - id: BoxSurvivalSyndicate
-        - id: WeaponPistolViper
-        - id: PinpointerNuclear
-        - id: MicroBombImplanter
-=======
   - type: StorageFill
     contents:
       - id: BoxSurvivalSyndicate
       - id: WeaponPistolViper
       - id: PinpointerSyndicateNuclear
       - id: DeathAcidifierImplanter
->>>>>>> dfbf47c3
 
 
 - type: entity
@@ -391,20 +312,6 @@
   name: operative medic duffelbag
   description: A large duffel bag for holding extra medical supplies.
   components:
-<<<<<<< HEAD
-    - type: StorageFill
-      contents:
-        - id: BoxSurvivalSyndicate
-        - id: SawAdvanced
-        - id: Cautery
-        - id: CombatKnife
-        - id: WeaponPistolViper
-        - id: PinpointerNuclear
-        - id: HandheldHealthAnalyzer
-        - id: CombatMedipen
-        - id: MicroBombImplanter
-        - id: SyndiHypo
-=======
   - type: StorageFill
     contents:
       - id: SyndiHypo
@@ -417,7 +324,6 @@
       - id: HandheldHealthAnalyzer
       - id: CombatMedipen
       - id: DeathAcidifierImplanter
->>>>>>> dfbf47c3
 
 - type: entity
   parent: ClothingBackpackDuffelSyndicateMedicalBundle
@@ -425,17 +331,6 @@
   name: medical bundle
   description: "All you need to get your comrades back in the fight."
   components:
-<<<<<<< HEAD
-    - type: StorageFill
-      contents:
-        - id: MedkitCombatFilled
-        - id: Defibrillator
-        - id: CombatMedipen
-          amount: 3
-        - id: ClothingHandsGlovesLatex
-        - id: SyringeTranexamicAcid
-        - id: SyringeHyronalin
-=======
   - type: StorageFill
     contents:
       - id: MedkitCombatFilled
@@ -444,5 +339,4 @@
         amount: 3
       - id: ClothingHandsGlovesNitrile
       - id: SyringeTranexamicAcid
-      - id: SyringeHyronalin
->>>>>>> dfbf47c3
+      - id: SyringeHyronalin