--- conflicted
+++ resolved
@@ -247,12 +247,9 @@
         - id: ClothingEyesChameleon
         - id: ClothingHeadsetChameleon
         - id: ClothingShoesChameleon
-<<<<<<< HEAD
+        - id: BarberScissors
     - type: StaticPrice
       price: 350
-=======
-        - id: BarberScissors
->>>>>>> 694ae001
 
 - type: entity
   parent: ClothingBackpackDuffelSyndicateBundle
