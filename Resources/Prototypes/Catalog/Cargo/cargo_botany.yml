- type: cargoProduct
  id: HydroponicsSeedsExotic
  icon:
    sprite: Objects/Specific/Hydroponics/banana.rsi
    state: seed
  product: CrateHydroponicsSeedsExotic
  cost: 1000
  category: Hydroponics
  group: market

- type: cargoProduct
  id: HydroponicsSeedsMedicinal
  icon:
    sprite: Objects/Specific/Hydroponics/galaxythistle.rsi
    state: seed
  product: CrateHydroponicsSeedsMedicinal
  cost: 650
  category: Hydroponics
  group: market

- type: cargoProduct
  id: HydroponicsTools
  icon:
    sprite: Objects/Tools/Hydroponics/hoe.rsi
    state: icon
  product: CrateHydroponicsTools
  cost: 500
  category: Hydroponics
  group: market

- type: cargoProduct
  id: HydroponicsSeeds
  icon:
    sprite: Objects/Specific/Hydroponics/apple.rsi
    state: seed
  product: CrateHydroponicsSeeds
<<<<<<< HEAD
  cost: 800
=======
  cost: 550
>>>>>>> dfbf47c3
  category: Hydroponics
  group: market

- type: cargoProduct
  id: BulkPlantBGone
  icon:
    sprite: Objects/Specific/Chemistry/jug.rsi
    state: jug
  product: CratePlantBGone
  cost: 750
  category: Hydroponics
  group: market<|MERGE_RESOLUTION|>--- conflicted
+++ resolved
@@ -34,11 +34,7 @@
     sprite: Objects/Specific/Hydroponics/apple.rsi
     state: seed
   product: CrateHydroponicsSeeds
-<<<<<<< HEAD
   cost: 800
-=======
-  cost: 550
->>>>>>> dfbf47c3
   category: Hydroponics
   group: market
 
