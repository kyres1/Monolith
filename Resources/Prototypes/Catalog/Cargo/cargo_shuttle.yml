--- conflicted
+++ resolved
@@ -1,10 +1,9 @@
-<<<<<<< HEAD
 # - type: cargoProduct # Frontier - Moved to crate
   # id: ShuttleThruster
   # icon:
     # sprite: Structures/Shuttles/thruster.rsi
     # state: base
-  # product: Thruster
+  # product: ThrusterUnanchored
   # cost: 1500
   # category: Shuttle
   # group: market
@@ -14,31 +13,10 @@
   # icon:
     # sprite: Structures/Shuttles/gyroscope.rsi
     # state: base
-  # product: Gyroscope
+  # product: GyroscopeUnanchored
   # cost: 4000
   # category: Shuttle
   # group: market
-=======
-- type: cargoProduct
-  id: ShuttleThruster
-  icon:
-    sprite: Structures/Shuttles/thruster.rsi
-    state: base
-  product: ThrusterUnanchored
-  cost: 1500
-  category: Shuttle
-  group: market
-
-- type: cargoProduct
-  id: ShuttleGyroscope
-  icon:
-    sprite: Structures/Shuttles/gyroscope.rsi
-    state: base
-  product: GyroscopeUnanchored
-  cost: 4000
-  category: Shuttle
-  group: market
->>>>>>> 76823cc5
 
 # - type: cargoProduct
   # id: ShuttlePowerKit
