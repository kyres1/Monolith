--- conflicted
+++ resolved
@@ -1,36 +1,6 @@
-<<<<<<< HEAD
-# - type: cargoProduct
-  # id: FoodPizza
-  # icon:
-    # sprite: Objects/Consumable/Food/Baked/pizza.rsi
-    # state: margherita
-  # product: CrateFoodPizza
-  # cost: 450
-  # category: Food
-  # group: market
-
-# - type: cargoProduct
-  # id: FoodMRE
-  # icon:
-    # sprite: Objects/Consumable/Food/snacks.rsi
-    # state: nutribrick
-  # product: CrateFoodMRE
-  # cost: 1000
-  # category: Food
-  # group: market
-
-# - type: cargoProduct
-  # id: FoodCook
-  # icon:
-    # sprite: Objects/Consumable/Food/ingredients.rsi
-    # state: flour-big
-  # product: CrateFoodCooking
-  # cost: 750
-  # category: Food
-  # group: market
-=======
 - type: cargoProduct
   id: FoodPizza
+  abstract: true # Frontier
   icon:
     sprite: Objects/Consumable/Food/Baked/pizza.rsi
     state: margherita-slice
@@ -41,6 +11,7 @@
 
 - type: cargoProduct
   id: FoodPizzaLarge
+  abstract: true # Frontier
   icon:
     sprite: Objects/Consumable/Food/Baked/pizza.rsi
     state: margherita
@@ -51,6 +22,7 @@
 
 - type: cargoProduct
   id: FoodMRE
+  abstract: true # Frontier
   icon:
     sprite: Objects/Consumable/Food/snacks.rsi
     state: nutribrick
@@ -61,6 +33,7 @@
 
 - type: cargoProduct
   id: FoodCook
+  abstract: true # Frontier
   icon:
     sprite: Objects/Consumable/Food/ingredients.rsi
     state: flour-big
@@ -68,7 +41,6 @@
   cost: 750
   category: cargoproduct-category-name-food
   group: market
->>>>>>> 694ae001
 
 - type: cargoProduct
   id: FoodDinnerware
@@ -80,39 +52,9 @@
   category: cargoproduct-category-name-food
   group: market
 
-<<<<<<< HEAD
-# - type: cargoProduct
-  # id: FoodBarSupply
-  # icon:
-    # sprite: Objects/Consumable/Drinks/beerglass.rsi
-    # state: icon
-  # product: CrateFoodBarSupply
-  # cost: 750
-  # category: Food
-  # group: market
-
-# - type: cargoProduct
-  # id: FoodSoftdrinks
-  # icon:
-    # sprite: Objects/Consumable/Drinks/beerglass.rsi
-    # state: icon
-  # product: CrateFoodSoftdrinks
-  # cost: 1200
-  # category: Food
-  # group: market
-
-# - type: cargoProduct
-  # id: FoodSoftdrinksLarge
-  # icon:
-    # sprite: Objects/Consumable/Drinks/beerglass.rsi
-    # state: icon
-  # product: CrateFoodSoftdrinksLarge
-  # cost: 2400
-  # category: Food
-  # group: market
-=======
 - type: cargoProduct
   id: FoodBarSupply
+  abstract: true # Frontier
   icon:
     sprite: Objects/Consumable/Drinks/beerglass.rsi
     state: icon
@@ -123,6 +65,7 @@
 
 - type: cargoProduct
   id: FoodSoftdrinks
+  abstract: true # Frontier
   icon:
     sprite: Objects/Consumable/Drinks/cola.rsi
     state: icon
@@ -139,5 +82,4 @@
   product: CrateFoodSoftdrinksLarge
   cost: 2400
   category: cargoproduct-category-name-food
-  group: market
->>>>>>> 694ae001
+  group: market