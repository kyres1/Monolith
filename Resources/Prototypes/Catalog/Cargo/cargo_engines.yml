--- conflicted
+++ resolved
@@ -90,11 +90,7 @@
     sprite: Objects/Devices/flatpack.rsi
     state: solar-assembly-part
   product: CrateEngineeringSolar
-<<<<<<< HEAD
-  cost: 1500 # Frontier: 500<1500
-=======
-  cost: 525
->>>>>>> a7e29f28
+  cost: 1500 # Frontier: 525<1500
   category: cargoproduct-category-name-engineering
   group: market
 
