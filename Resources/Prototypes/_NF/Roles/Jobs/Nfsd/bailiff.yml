- type: job
  id: Bailiff
  name: job-name-bailiff
  description: job-description-bailiff
  playTimeTracker: JobWarden
  requirements:
    - !type:OverallPlaytimeRequirement
      time: 108000 # 30 hours
    - !type:DepartmentTimeRequirement
      department: Security
      time: 64800 # 18 hours
    - !type:RoleTimeRequirement
      role: JobSeniorOfficer
      time: 21600 # 6 hours
  alternateRequirementSets:
    longerPlaytimeLessSec:
    - !type:OverallPlaytimeRequirement
      time: 720000 # 200 hours
    - !type:DepartmentTimeRequirement
      department: Security
      time: 43200 # 12 hours
    - !type:RoleTimeRequirement
      role: JobSeniorOfficer
      time: 21600 # 6 hours
  startingGear: BailiffGear
<<<<<<< HEAD
  icon: JobIconBailiff
=======
  icon: "JobIconWarden"
>>>>>>> ece1bd79
  supervisors: job-supervisors-sheriff
  weight: 150
  displayWeight: 60
  canBeAntag: false
  access:
  - Armory
  - Sergeant
  - Bailiff
  accessGroups:
  - GeneralNfsdAccess
  special:
  - !type:AddImplantSpecial
    implants: [ MindShieldImplant, TrackingImplant ]
  - !type:GiveItemOnHolidaySpecial
    holiday: FrontierBirthday
    prototype: FrontierBirthdayGift

- type: startingGear
  id: BailiffGear
  equipment:
    ears: ClothingHeadsetAltNfsdGreen
    pocket1: WeaponPistolMk58 #WeaponPistolMk58Nonlethal
    pocket2: HoloprojectorNfsd
  storage:
    back:
    - Flash
    - MagazinePistol
    - MagazinePistolRubber
    - BaseSecurityUplinkRadioOfficer
    - NfsdBailiffShipVoucher<|MERGE_RESOLUTION|>--- conflicted
+++ resolved
@@ -23,11 +23,7 @@
       role: JobSeniorOfficer
       time: 21600 # 6 hours
   startingGear: BailiffGear
-<<<<<<< HEAD
   icon: JobIconBailiff
-=======
-  icon: "JobIconWarden"
->>>>>>> ece1bd79
   supervisors: job-supervisors-sheriff
   weight: 150
   displayWeight: 60
