# threats called in by ninja hacking comms console
# - type: weightedRandom
  # id: NinjaThreats
  # weights:
    # Dragon: 1
    # Revenant: 1

<<<<<<< HEAD
# - type: ninjaHackingThreat
  # id: Dragon
  # announcement: terror-dragon
  # rule: Dragon
=======
- type: ninjaHackingThreat
  id: Dragon
  announcement: terror-dragon
  rule: DragonSpawn
>>>>>>> dfbf47c3

# - type: ninjaHackingThreat
  # id: Revenant
  # announcement: terror-revenant
  # rule: RevenantSpawn<|MERGE_RESOLUTION|>--- conflicted
+++ resolved
@@ -5,17 +5,10 @@
     # Dragon: 1
     # Revenant: 1
 
-<<<<<<< HEAD
 # - type: ninjaHackingThreat
   # id: Dragon
   # announcement: terror-dragon
-  # rule: Dragon
-=======
-- type: ninjaHackingThreat
-  id: Dragon
-  announcement: terror-dragon
-  rule: DragonSpawn
->>>>>>> dfbf47c3
+  # rule: DragonSpawn
 
 # - type: ninjaHackingThreat
   # id: Revenant
