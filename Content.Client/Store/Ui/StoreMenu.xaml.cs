using System.Linq;
using System.Text;
using Content.Client.Actions;
using Content.Client.Message;
using Content.Shared._NF.Bank;
using Content.Shared.FixedPoint;
using Content.Shared.Store;
using Robust.Client.AutoGenerated;
using Robust.Client.GameObjects;
using Robust.Client.Graphics;
using Robust.Client.UserInterface.Controls;
using Robust.Client.UserInterface.CustomControls;
using Robust.Client.UserInterface.XAML;
using Robust.Shared.Prototypes;

namespace Content.Client.Store.Ui;

[GenerateTypedNameReferences]
public sealed partial class StoreMenu : DefaultWindow
{
    [Dependency] private readonly IEntityManager _entityManager = default!;
    [Dependency] private readonly IPrototypeManager _prototypeManager = default!;

    private StoreWithdrawWindow? _withdrawWindow;

    public event EventHandler<string>? SearchTextUpdated;
    public event Action<BaseButton.ButtonEventArgs, ListingDataWithCostModifiers>? OnListingButtonPressed;
    public event Action<BaseButton.ButtonEventArgs, string>? OnCategoryButtonPressed;
    public event Action<BaseButton.ButtonEventArgs, string, int>? OnWithdrawAttempt;
    public event Action<BaseButton.ButtonEventArgs>? OnRefundAttempt;

    public Dictionary<ProtoId<CurrencyPrototype>, FixedPoint2> Balance = new();
    public string CurrentCategory = string.Empty;

    private List<ListingDataWithCostModifiers> _cachedListings = new();

    public StoreMenu()
    {
        RobustXamlLoader.Load(this);
        IoCManager.InjectDependencies(this);

        WithdrawButton.OnButtonDown += OnWithdrawButtonDown;
        RefundButton.OnButtonDown += OnRefundButtonDown;
        SearchBar.OnTextChanged += _ => SearchTextUpdated?.Invoke(this, SearchBar.Text);
    }

    public void UpdateBalance(Dictionary<ProtoId<CurrencyPrototype>, FixedPoint2> balance)
    {
        Balance = balance;

        var currency = balance.ToDictionary(type =>
            (type.Key, type.Value), type => _prototypeManager.Index(type.Key));

        var balanceStr = string.Empty;
        foreach (var ((_, amount), proto) in currency)
        {
<<<<<<< HEAD
            balanceStr += Loc.GetString("store-ui-balance-display", ("amount", BankSystemExtensions.ToIndependentString((int) amount)), // Frontier: amount<BankSystemExtensions.GetIndependentString((int)amount)
                ("currency", Loc.GetString(proto.DisplayName, ("amount", 1))));
=======
            balanceStr += Loc.GetString("store-ui-balance-display", ("amount", amount),
                ("currency", Loc.GetString(proto.DisplayName, ("amount", 1)))) + "\n";
>>>>>>> e0163fb0
        }

        BalanceInfo.SetMarkup(balanceStr.TrimEnd());

        var disabled = true;
        foreach (var type in currency)
        {
            if (type.Value.CanWithdraw && type.Value.Cash != null && type.Key.Item2 > 0)
            {
                disabled = false;
                break;
            }
        }

        WithdrawButton.Disabled = disabled;
    }

    public void UpdateListing(List<ListingDataWithCostModifiers> listings)
    {
        _cachedListings = listings;

        UpdateListing();
    }

    public void UpdateListing()
    {
        var sorted = _cachedListings.OrderBy(l => l.Priority)
                                    .ThenBy(l => l.Cost.Values.Sum());

        // should probably chunk these out instead. to-do if this clogs the internet tubes.
        // maybe read clients prototypes instead?
        ClearListings();
        foreach (var item in sorted)
        {
            AddListingGui(item);
        }
    }

    public void SetFooterVisibility(bool visible)
    {
        TraitorFooter.Visible = visible;
    }

    private void OnWithdrawButtonDown(BaseButton.ButtonEventArgs args)
    {
        // check if window is already open
        if (_withdrawWindow != null && _withdrawWindow.IsOpen)
        {
            _withdrawWindow.MoveToFront();
            return;
        }

        // open a new one
        _withdrawWindow = new StoreWithdrawWindow();
        _withdrawWindow.OpenCentered();

        _withdrawWindow.CreateCurrencyButtons(Balance);
        _withdrawWindow.OnWithdrawAttempt += OnWithdrawAttempt;
    }

    private void OnRefundButtonDown(BaseButton.ButtonEventArgs args)
    {
        OnRefundAttempt?.Invoke(args);
    }

    private void AddListingGui(ListingDataWithCostModifiers listing)
    {
        if (!listing.Categories.Contains(CurrentCategory))
            return;

        var hasBalance = listing.CanBuyWith(Balance);

        var spriteSys = _entityManager.EntitySysManager.GetEntitySystem<SpriteSystem>();

        Texture? texture = null;
        if (listing.Icon != null)
            texture = spriteSys.Frame0(listing.Icon);

        if (listing.ProductEntity != null)
        {
            if (texture == null)
                texture = spriteSys.GetPrototypeIcon(listing.ProductEntity).Default;
        }
        else if (listing.ProductAction != null)
        {
            var actionId = _entityManager.Spawn(listing.ProductAction);
            if (_entityManager.System<ActionsSystem>().TryGetActionData(actionId, out var action) &&
                action.Icon != null)
            {
                texture = spriteSys.Frame0(action.Icon);
            }
        }

        var listingInStock = GetListingPriceString(listing);
        var discount = GetDiscountString(listing);

        var newListing = new StoreListingControl(listing, listingInStock, discount, hasBalance, texture);
        newListing.StoreItemBuyButton.OnButtonDown += args
            => OnListingButtonPressed?.Invoke(args, listing);

        StoreListingsContainer.AddChild(newListing);
    }

    private string GetListingPriceString(ListingDataWithCostModifiers listing)
    {
        var text = string.Empty;

        if (listing.Cost.Count < 1)
            text = Loc.GetString("store-currency-free");
        else
        {
            foreach (var (type, amount) in listing.Cost)
            {
                var currency = _prototypeManager.Index(type);

                text += Loc.GetString(
                    "store-ui-price-display",
                    ("amount", amount),
                    ("currency", Loc.GetString(currency.DisplayName, ("amount", amount)))
                );
            }
        }

        return text.TrimEnd();
    }

    private string GetDiscountString(ListingDataWithCostModifiers listingDataWithCostModifiers)
    {
        string discountMessage;

        if (!listingDataWithCostModifiers.IsCostModified)
        {
            return string.Empty;
        }

        var relativeModifiersSummary = listingDataWithCostModifiers.GetModifiersSummaryRelative();
        if (relativeModifiersSummary.Count > 1)
        {
            var sb = new StringBuilder();
            sb.Append('(');
            foreach (var (currency, amount) in relativeModifiersSummary)
            {
                var currencyPrototype = _prototypeManager.Index(currency);
                if (sb.Length != 0)
                {
                    sb.Append(", ");
                }
                var currentDiscountMessage = Loc.GetString(
                    "store-ui-discount-display-with-currency",
                    ("amount", amount.ToString("P0")),
                    ("currency", Loc.GetString(currencyPrototype.DisplayName))
                );
                sb.Append(currentDiscountMessage);
            }

            sb.Append(')');
            discountMessage = sb.ToString();
        }
        else
        {
            // if cost was modified - it should have diff relatively to original cost in 1 or more currency
            // ReSharper disable once GenericEnumeratorNotDisposed Dictionary enumerator doesn't require dispose
            var enumerator = relativeModifiersSummary.GetEnumerator();
            enumerator.MoveNext();
            var amount = enumerator.Current.Value;
            discountMessage = Loc.GetString(
                "store-ui-discount-display",
                ("amount", (amount.ToString("P0")))
            );
        }

        return discountMessage;
    }

    private void ClearListings()
    {
        StoreListingsContainer.Children.Clear();
    }

    public void PopulateStoreCategoryButtons(HashSet<ListingDataWithCostModifiers> listings)
    {
        var allCategories = new List<StoreCategoryPrototype>();
        foreach (var listing in listings)
        {
            foreach (var cat in listing.Categories)
            {
                var proto = _prototypeManager.Index(cat);
                if (!allCategories.Contains(proto))
                    allCategories.Add(proto);
            }
        }

        allCategories = allCategories.OrderBy(c => c.Priority).ToList();

        // This will reset the Current Category selection if nothing matches the search.
        if (allCategories.All(category => category.ID != CurrentCategory))
            CurrentCategory = string.Empty;

        if (CurrentCategory == string.Empty && allCategories.Count > 0)
            CurrentCategory = allCategories.First().ID;

        CategoryListContainer.Children.Clear();
        if (allCategories.Count < 1)
            return;

        var group = new ButtonGroup();
        foreach (var proto in allCategories)
        {
            var catButton = new StoreCategoryButton
            {
                Text = Loc.GetString(proto.Name),
                Id = proto.ID,
                Pressed = proto.ID == CurrentCategory,
                Group = group,
                ToggleMode = true,
                StyleClasses = { "OpenBoth" }
            };

            catButton.OnPressed += args => OnCategoryButtonPressed?.Invoke(args, catButton.Id);
            CategoryListContainer.AddChild(catButton);
        }
    }

    public override void Close()
    {
        base.Close();
        _withdrawWindow?.Close();
    }

    public void UpdateRefund(bool allowRefund)
    {
        RefundButton.Visible = allowRefund;
    }

    private sealed class StoreCategoryButton : Button
    {
        public string? Id;
    }
}<|MERGE_RESOLUTION|>--- conflicted
+++ resolved
@@ -54,13 +54,8 @@
         var balanceStr = string.Empty;
         foreach (var ((_, amount), proto) in currency)
         {
-<<<<<<< HEAD
             balanceStr += Loc.GetString("store-ui-balance-display", ("amount", BankSystemExtensions.ToIndependentString((int) amount)), // Frontier: amount<BankSystemExtensions.GetIndependentString((int)amount)
                 ("currency", Loc.GetString(proto.DisplayName, ("amount", 1))));
-=======
-            balanceStr += Loc.GetString("store-ui-balance-display", ("amount", amount),
-                ("currency", Loc.GetString(proto.DisplayName, ("amount", 1)))) + "\n";
->>>>>>> e0163fb0
         }
 
         BalanceInfo.SetMarkup(balanceStr.TrimEnd());
