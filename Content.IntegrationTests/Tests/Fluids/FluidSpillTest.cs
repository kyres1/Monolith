#nullable enable
using Content.Server.Fluids.EntitySystems;
using Content.Server.Spreader;
using Content.Shared.Chemistry.Components;
using Content.Shared.FixedPoint;
using Content.Shared.Fluids.Components;
using Robust.Shared.GameObjects;
using Robust.Shared.Map;
using Robust.Shared.Map.Components;
using Robust.Shared.Maths;
using Robust.Shared.Timing;

namespace Content.IntegrationTests.Tests.Fluids;

[TestFixture]
[TestOf(typeof(SpreaderSystem))]
public sealed class FluidSpill
{
    private static PuddleComponent? GetPuddle(IEntityManager entityManager, Entity<MapGridComponent> mapGrid, Vector2i pos)
    {
        return GetPuddleEntity(entityManager, mapGrid, pos)?.Comp;
    }

    private static Entity<PuddleComponent>? GetPuddleEntity(IEntityManager entityManager, Entity<MapGridComponent> mapGrid, Vector2i pos)
    {
        var mapSys = entityManager.System<SharedMapSystem>();
        foreach (var uid in mapSys.GetAnchoredEntities(mapGrid, mapGrid.Comp, pos))
        {
            if (entityManager.TryGetComponent(uid, out PuddleComponent? puddleComponent))
                return (uid, puddleComponent);
        }

        return null;
    }

    [Test]
    public async Task SpillCorner()
    {
        await using var pair = await PoolManager.GetServerClient();
        var server = pair.Server;
        var mapManager = server.ResolveDependency<IMapManager>();
        var entityManager = server.ResolveDependency<IEntityManager>();
        var puddleSystem = server.System<PuddleSystem>();
        var mapSystem = server.System<SharedMapSystem>();
        var gameTiming = server.ResolveDependency<IGameTiming>();
        EntityUid gridId = default;

        /*
         In this test, if o is spillage puddle and # are walls, we want to ensure all tiles are empty (`.`)
            . . .
            # . .
            o # .
        */
        await server.WaitPost(() =>
        {
            mapSystem.CreateMap(out var mapId);
            var grid = mapManager.CreateGridEntity(mapId);
            gridId = grid.Owner;

            for (var x = 0; x < 3; x++)
            {
                for (var y = 0; y < 3; y++)
                {
                    mapSystem.SetTile(grid, new Vector2i(x, y), new Tile(1));
                }
            }

            entityManager.SpawnEntity("WallReinforced", mapSystem.GridTileToLocal(grid, grid.Comp, new Vector2i(0, 1)));
            entityManager.SpawnEntity("WallReinforced", mapSystem.GridTileToLocal(grid, grid.Comp, new Vector2i(1, 0)));
        });


        var puddleOrigin = new Vector2i(0, 0);
        await server.WaitAssertion(() =>
        {
            var grid = entityManager.GetComponent<MapGridComponent>(gridId);
<<<<<<< HEAD
            var solution = new Solution("Wine", FixedPoint2.New(100)); // Frontier - Blood to wine so test pass
            var tileRef = grid.GetTileRef(puddleOrigin);
=======
            var solution = new Solution("Blood", FixedPoint2.New(100));
            var tileRef = mapSystem.GetTileRef(gridId, grid, puddleOrigin);
>>>>>>> f969fd2b
#pragma warning disable NUnit2045 // Interdependent tests
            Assert.That(puddleSystem.TrySpillAt(tileRef, solution, out _), Is.True);
            Assert.That(GetPuddle(entityManager, (gridId, grid), puddleOrigin), Is.Not.Null);
#pragma warning restore NUnit2045
        });

        var sTimeToWait = (int) Math.Ceiling(2f * gameTiming.TickRate);
        await server.WaitRunTicks(sTimeToWait);

        await server.WaitAssertion(() =>
        {
            var grid = entityManager.GetComponent<MapGridComponent>(gridId);
            var puddle = GetPuddleEntity(entityManager, (gridId, grid), puddleOrigin);

#pragma warning disable NUnit2045 // Interdependent tests
            Assert.That(puddle, Is.Not.Null);
            Assert.That(puddleSystem.CurrentVolume(puddle!.Value.Owner, puddle), Is.EqualTo(FixedPoint2.New(100)));
#pragma warning restore NUnit2045

            for (var x = 0; x < 3; x++)
            {
                for (var y = 0; y < 3; y++)
                {
                    if (x == 0 && y == 0 || x == 0 && y == 1 || x == 1 && y == 0)
                    {
                        continue;
                    }

                    var newPos = new Vector2i(x, y);
                    var sidePuddle = GetPuddle(entityManager, (gridId, grid), newPos);
                    Assert.That(sidePuddle, Is.Null);
                }
            }
        });

        await pair.CleanReturnAsync();
    }
}<|MERGE_RESOLUTION|>--- conflicted
+++ resolved
@@ -74,13 +74,8 @@
         await server.WaitAssertion(() =>
         {
             var grid = entityManager.GetComponent<MapGridComponent>(gridId);
-<<<<<<< HEAD
             var solution = new Solution("Wine", FixedPoint2.New(100)); // Frontier - Blood to wine so test pass
-            var tileRef = grid.GetTileRef(puddleOrigin);
-=======
-            var solution = new Solution("Blood", FixedPoint2.New(100));
             var tileRef = mapSystem.GetTileRef(gridId, grid, puddleOrigin);
->>>>>>> f969fd2b
 #pragma warning disable NUnit2045 // Interdependent tests
             Assert.That(puddleSystem.TrySpillAt(tileRef, solution, out _), Is.True);
             Assert.That(GetPuddle(entityManager, (gridId, grid), puddleOrigin), Is.Not.Null);
