--- conflicted
+++ resolved
@@ -144,12 +144,8 @@
             }
             mapManager.DeleteMap(mapId);
         });
-<<<<<<< HEAD
-        await pairTracker.CleanReturnAsync();
-=======
 
         await pair.CleanReturnAsync();
->>>>>>> a7574549
     }
 
 
