--- conflicted
+++ resolved
@@ -2,10 +2,7 @@
 using System.Collections.Generic;
 using Content.IntegrationTests.Pair;
 using Content.Server.Administration.Managers;
-<<<<<<< HEAD
-=======
 using Robust.Shared.Network;
->>>>>>> dfbf47c3
 using Robust.Shared.Player;
 using Robust.Shared.Toolshed;
 using Robust.Shared.Toolshed.Errors;
@@ -99,10 +96,7 @@
     }
 
     protected ICommonSession? InvocationSession { get; set; }
-<<<<<<< HEAD
-=======
     public NetUserId? User => Session?.UserId;
->>>>>>> dfbf47c3
 
     public ICommonSession? Session
     {
